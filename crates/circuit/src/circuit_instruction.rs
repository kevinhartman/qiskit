--- conflicted
+++ resolved
@@ -129,28 +129,7 @@
         )
     }
 
-<<<<<<< HEAD
-    pub fn __getstate__(&self, py: Python<'_>) -> PyObject {
-        (
-            self.operation.bind(py),
-            self.qubits.bind(py),
-            self.clbits.bind(py),
-        )
-            .into_py(py)
-    }
-
-    pub fn __setstate__(&mut self, _py: Python<'_>, state: &Bound<PyAny>) -> PyResult<()> {
-        let (operation, qubits, clbits): (PyObject, Py<PyTuple>, Py<PyTuple>) = state.extract()?;
-        self.operation = operation;
-        self.qubits = qubits;
-        self.clbits = clbits;
-        Ok(())
-    }
-
-    pub fn __getnewargs__(&self, py: Python<'_>) -> PyResult<PyObject> {
-=======
     fn __getnewargs__(&self, py: Python<'_>) -> PyResult<PyObject> {
->>>>>>> 84835e3b
         Ok((
             self.operation.bind(py),
             self.qubits.bind(py),
