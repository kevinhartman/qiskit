// This code is part of Qiskit.
//
// (C) Copyright IBM 2023, 2024
//
// This code is licensed under the Apache License, Version 2.0. You may
// obtain a copy of this license in the LICENSE.txt file in the root directory
// of this source tree or at http://www.apache.org/licenses/LICENSE-2.0.
//
// Any modifications or derivative works of this code must retain this
// copyright notice, and modified files need to carry a notice indicating
// that they have been altered from the originals.

use crate::bit_data::{BitData, BitNotFoundError};
use crate::circuit_instruction::CircuitInstruction;
use crate::interner::{CacheFullError, IndexedInterner, Interner, InternerKey};
use crate::packed_instruction::PackedInstruction;
use crate::{Clbit, Qubit, SliceOrInt};

use pyo3::exceptions::{PyIndexError, PyKeyError, PyRuntimeError, PyValueError};
use pyo3::prelude::*;
use pyo3::types::{PyList, PySet, PySlice, PyTuple, PyType};
use pyo3::{PyObject, PyResult, PyTraverseError, PyVisit};
use std::mem;

/// A container for :class:`.QuantumCircuit` instruction listings that stores
/// :class:`.CircuitInstruction` instances in a packed form by interning
/// their :attr:`~.CircuitInstruction.qubits` and
/// :attr:`~.CircuitInstruction.clbits` to native vectors of indices.
///
/// Before adding a :class:`.CircuitInstruction` to this container, its
/// :class:`.Qubit` and :class:`.Clbit` instances MUST be registered via the
/// constructor or via :meth:`.CircuitData.add_qubit` and
/// :meth:`.CircuitData.add_clbit`. This is because the order in which
/// bits of the same type are added to the container determines their
/// associated indices used for storage and retrieval.
///
/// Once constructed, this container behaves like a Python list of
/// :class:`.CircuitInstruction` instances. However, these instances are
/// created and destroyed on the fly, and thus should be treated as ephemeral.
///
/// For example,
///
/// .. code-block::
///
///     qubits = [Qubit()]
///     data = CircuitData(qubits)
///     data.append(CircuitInstruction(XGate(), (qubits[0],), ()))
///     assert(data[0] == data[0]) # => Ok.
///     assert(data[0] is data[0]) # => PANICS!
///
/// .. warning::
///
///     This is an internal interface and no part of it should be relied upon
///     outside of Qiskit.
///
/// Args:
///     qubits (Iterable[:class:`.Qubit`] | None): The initial sequence of
///         qubits, used to map :class:`.Qubit` instances to and from its
///         indices.
///     clbits (Iterable[:class:`.Clbit`] | None): The initial sequence of
///         clbits, used to map :class:`.Clbit` instances to and from its
///         indices.
///     data (Iterable[:class:`.CircuitInstruction`]): An initial instruction
///         listing to add to this container. All bits appearing in the
///         instructions in this iterable must also exist in ``qubits`` and
///         ``clbits``.
///     reserve (int): The container's initial capacity. This is reserved
///         before copying instructions into the container when ``data``
///         is provided, so the initialized container's unused capacity will
///         be ``max(0, reserve - len(data))``.
///
/// Raises:
///     KeyError: if ``data`` contains a reference to a bit that is not present
///         in ``qubits`` or ``clbits``.
#[pyclass(sequence, module = "qiskit._accelerate.circuit")]
#[derive(Clone, Debug)]
pub struct CircuitData {
    /// The packed instruction listing.
    data: Vec<PackedInstruction>,
    /// The cache used to intern instruction bits.
    qargs_interner: IndexedInterner<Vec<Qubit>>,
    /// The cache used to intern instruction bits.
    cargs_interner: IndexedInterner<Vec<Clbit>>,
    /// Qubits registered in the circuit.
    qubits: BitData<Qubit>,
    /// Clbits registered in the circuit.
    clbits: BitData<Clbit>,
}

impl<'py> From<BitNotFoundError<'py>> for PyErr {
    fn from(error: BitNotFoundError) -> Self {
        PyKeyError::new_err(format!(
            "Bit {:?} has not been added to this circuit.",
            error.0
        ))
    }
}

impl From<CacheFullError> for PyErr {
    fn from(_: CacheFullError) -> Self {
        PyRuntimeError::new_err("The bit operands cache is full!")
    }
}

#[pymethods]
impl CircuitData {
    #[new]
    #[pyo3(signature = (qubits=None, clbits=None, data=None, reserve=0))]
    pub fn new(
        py: Python<'_>,
        qubits: Option<&Bound<PyAny>>,
        clbits: Option<&Bound<PyAny>>,
        data: Option<&Bound<PyAny>>,
        reserve: usize,
    ) -> PyResult<Self> {
        let mut self_ = CircuitData {
            data: Vec::new(),
            qargs_interner: IndexedInterner::new(),
            cargs_interner: IndexedInterner::new(),
            qubits: BitData::new(py, "qubits".to_string()),
            clbits: BitData::new(py, "clbits".to_string()),
        };
        if let Some(qubits) = qubits {
            for bit in qubits.iter()? {
                self_.add_qubit(py, &bit?, true)?;
            }
        }
        if let Some(clbits) = clbits {
            for bit in clbits.iter()? {
                self_.add_clbit(py, &bit?, true)?;
            }
        }
        if let Some(data) = data {
            self_.reserve(py, reserve);
            self_.extend(py, data)?;
        }
        Ok(self_)
    }

    pub fn __reduce__(self_: &Bound<CircuitData>, py: Python<'_>) -> PyResult<PyObject> {
        let ty: Bound<PyType> = self_.get_type();
        let args = {
            let self_ = self_.borrow();
            (
                self_.qubits.cached().clone_ref(py),
                self_.clbits.cached().clone_ref(py),
                None::<()>,
                self_.data.len(),
            )
        };
        Ok((ty, args, None::<()>, self_.iter()?).into_py(py))
    }

    /// Returns the current sequence of registered :class:`.Qubit` instances as a list.
    ///
    /// .. warning::
    ///
    ///     Do not modify this list yourself.  It will invalidate the :class:`CircuitData` data
    ///     structures.
    ///
    /// Returns:
    ///     list(:class:`.Qubit`): The current sequence of registered qubits.
    #[getter]
    pub fn qubits(&self, py: Python<'_>) -> Py<PyList> {
        self.qubits.cached().clone_ref(py)
    }

    /// Return the number of qubits. This is equivalent to the length of the list returned by
    /// :meth:`.CircuitData.qubits`
    ///
    /// Returns:
    ///     int: The number of qubits.
    #[getter]
    pub fn num_qubits(&self) -> usize {
        self.qubits_native.len()
    }

    /// Returns the current sequence of registered :class:`.Clbit`
    /// instances as a list.
    ///
    /// .. warning::
    ///
    ///     Do not modify this list yourself.  It will invalidate the :class:`CircuitData` data
    ///     structures.
    ///
    /// Returns:
    ///     list(:class:`.Clbit`): The current sequence of registered clbits.
    #[getter]
    pub fn clbits(&self, py: Python<'_>) -> Py<PyList> {
        self.clbits.cached().clone_ref(py)
    }

    /// Return the number of clbits. This is equivalent to the length of the list returned by
    /// :meth:`.CircuitData.clbits`.
    ///
    /// Returns:
    ///     int: The number of clbits.
    #[getter]
    pub fn num_clbits(&self) -> usize {
        self.clbits_native.len()
    }

    /// Return the width of the circuit. This is the number of qubits plus the
    /// number of clbits.
    ///
    /// Returns:
    ///     int: The width of the circuit.
    pub fn width(&self) -> usize {
        self.num_qubits() + self.num_clbits()
    }

    /// Registers a :class:`.Qubit` instance.
    ///
    /// Args:
    ///     bit (:class:`.Qubit`): The qubit to register.
    ///     strict (bool): When set, raises an error if ``bit`` is already present.
    ///
    /// Raises:
    ///     ValueError: The specified ``bit`` is already present and flag ``strict``
    ///         was provided.
    #[pyo3(signature = (bit, *, strict=true))]
    pub fn add_qubit(&mut self, py: Python, bit: &Bound<PyAny>, strict: bool) -> PyResult<()> {
<<<<<<< HEAD
        self.qubits.add(py, bit, strict)
=======
        if self.num_qubits() != self.qubits.bind(bit.py()).len() {
            return Err(PyRuntimeError::new_err(concat!(
                "This circuit's 'qubits' list has become out of sync with the circuit data.",
                " Did something modify it?"
            )));
        }
        let idx: BitType = self.num_qubits().try_into().map_err(|_| {
            PyRuntimeError::new_err(
                "The number of qubits in the circuit has exceeded the maximum capacity",
            )
        })?;
        if self
            .qubit_indices_native
            .try_insert(BitAsKey::new(bit)?, idx)
            .is_ok()
        {
            self.qubits_native.push(bit.into_py(py));
            self.qubits.bind(py).append(bit)?;
        } else if strict {
            return Err(PyValueError::new_err(format!(
                "Existing bit {:?} cannot be re-added in strict mode.",
                bit
            )));
        }
        Ok(())
>>>>>>> 767bd073
    }

    /// Registers a :class:`.Clbit` instance.
    ///
    /// Args:
    ///     bit (:class:`.Clbit`): The clbit to register.
    ///     strict (bool): When set, raises an error if ``bit`` is already present.
    ///
    /// Raises:
    ///     ValueError: The specified ``bit`` is already present and flag ``strict``
    ///         was provided.
    #[pyo3(signature = (bit, *, strict=true))]
    pub fn add_clbit(&mut self, py: Python, bit: &Bound<PyAny>, strict: bool) -> PyResult<()> {
<<<<<<< HEAD
        self.clbits.add(py, bit, strict)
=======
        if self.num_clbits() != self.clbits.bind(bit.py()).len() {
            return Err(PyRuntimeError::new_err(concat!(
                "This circuit's 'clbits' list has become out of sync with the circuit data.",
                " Did something modify it?"
            )));
        }
        let idx: BitType = self.num_clbits().try_into().map_err(|_| {
            PyRuntimeError::new_err(
                "The number of clbits in the circuit has exceeded the maximum capacity",
            )
        })?;
        if self
            .clbit_indices_native
            .try_insert(BitAsKey::new(bit)?, idx)
            .is_ok()
        {
            self.clbits_native.push(bit.into_py(py));
            self.clbits.bind(py).append(bit)?;
        } else if strict {
            return Err(PyValueError::new_err(format!(
                "Existing bit {:?} cannot be re-added in strict mode.",
                bit
            )));
        }
        Ok(())
>>>>>>> 767bd073
    }

    /// Performs a shallow copy.
    ///
    /// Returns:
    ///     CircuitData: The shallow copy.
    pub fn copy(&self, py: Python<'_>) -> PyResult<Self> {
        let mut res = CircuitData::new(
            py,
            Some(self.qubits.cached().bind(py)),
            Some(self.clbits.cached().bind(py)),
            None,
            0,
        )?;
        res.qargs_interner = self.qargs_interner.clone();
        res.cargs_interner = self.cargs_interner.clone();
        res.data.clone_from(&self.data);
        Ok(res)
    }

    /// Reserves capacity for at least ``additional`` more
    /// :class:`.CircuitInstruction` instances to be added to this container.
    ///
    /// Args:
    ///     additional (int): The additional capacity to reserve. If the
    ///         capacity is already sufficient, does nothing.
    pub fn reserve(&mut self, _py: Python<'_>, additional: usize) {
        self.data.reserve(additional);
    }

    /// Returns a tuple of the sets of :class:`.Qubit` and :class:`.Clbit` instances
    /// that appear in at least one instruction's bit lists.
    ///
    /// Returns:
    ///     tuple[set[:class:`.Qubit`], set[:class:`.Clbit`]]: The active qubits and clbits.
    pub fn active_bits(&self, py: Python<'_>) -> PyResult<Py<PyTuple>> {
        let qubits = PySet::empty_bound(py)?;
        let clbits = PySet::empty_bound(py)?;
        for inst in self.data.iter() {
            for b in self.qargs_interner.intern(inst.qubits_id).value.iter() {
                qubits.add(self.qubits.get(*b).unwrap().clone_ref(py))?;
            }
            for b in self.cargs_interner.intern(inst.clbits_id).value.iter() {
                clbits.add(self.clbits.get(*b).unwrap().clone_ref(py))?;
            }
        }

        Ok((qubits, clbits).into_py(py))
    }

    /// Invokes callable ``func`` with each instruction's operation.
    ///
    /// Args:
    ///     func (Callable[[:class:`~.Operation`], None]):
    ///         The callable to invoke.
    #[pyo3(signature = (func))]
    pub fn foreach_op(&self, py: Python<'_>, func: &Bound<PyAny>) -> PyResult<()> {
        for inst in self.data.iter() {
            func.call1((inst.op.bind(py),))?;
        }
        Ok(())
    }

    /// Invokes callable ``func`` with the positional index and operation
    /// of each instruction.
    ///
    /// Args:
    ///     func (Callable[[int, :class:`~.Operation`], None]):
    ///         The callable to invoke.
    #[pyo3(signature = (func))]
    pub fn foreach_op_indexed(&self, py: Python<'_>, func: &Bound<PyAny>) -> PyResult<()> {
        for (index, inst) in self.data.iter().enumerate() {
            func.call1((index, inst.op.bind(py)))?;
        }
        Ok(())
    }

    /// Invokes callable ``func`` with each instruction's operation,
    /// replacing the operation with the result.
    ///
    /// Args:
    ///     func (Callable[[:class:`~.Operation`], :class:`~.Operation`]):
    ///         A callable used to map original operation to their
    ///         replacements.
    #[pyo3(signature = (func))]
    pub fn map_ops(&mut self, py: Python<'_>, func: &Bound<PyAny>) -> PyResult<()> {
        for inst in self.data.iter_mut() {
            inst.op = func.call1((inst.op.bind(py),))?.into_py(py);
        }
        Ok(())
    }

    /// Replaces the bits of this container with the given ``qubits``
    /// and/or ``clbits``.
    ///
    /// The `:attr:`~.CircuitInstruction.qubits` and
    /// :attr:`~.CircuitInstruction.clbits` of existing instructions are
    /// reinterpreted using the new bit sequences on access.
    /// As such, the primary use-case for this method is to remap a circuit to
    /// a different set of bits in constant time relative to the number of
    /// instructions in the circuit.
    ///
    /// Args:
    ///     qubits (Iterable[:class:`.Qubit] | None):
    ///         The qubit sequence which should replace the container's
    ///         existing qubits, or ``None`` to skip replacement.
    ///     clbits (Iterable[:class:`.Clbit] | None):
    ///         The clbit sequence which should replace the container's
    ///         existing qubits, or ``None`` to skip replacement.
    ///
    /// Raises:
    ///     ValueError: A replacement sequence is smaller than the bit list
    ///         its contents would replace.
    ///
    /// .. note::
    ///
    ///     Instruction operations themselves are NOT adjusted.
    ///     To modify bits referenced by an operation, use
    ///     :meth:`~.CircuitData.foreach_op` or
    ///     :meth:`~.CircuitData.foreach_op_indexed` or
    ///     :meth:`~.CircuitData.map_ops` to adjust the operations manually
    ///     after calling this method.
    ///
    /// Examples:
    ///
    ///     The following :class:`.CircuitData` is reinterpreted as if its bits
    ///     were originally added in reverse.
    ///
    ///     .. code-block::
    ///
    ///         qr = QuantumRegister(3)
    ///         data = CircuitData(qubits=qr, data=[
    ///             CircuitInstruction(XGate(), [qr[0]], []),
    ///             CircuitInstruction(XGate(), [qr[1]], []),
    ///             CircuitInstruction(XGate(), [qr[2]], []),
    ///         ])
    ///
    ///         data.replace_bits(qubits=reversed(qr))
    ///         assert(data == [
    ///             CircuitInstruction(XGate(), [qr[2]], []),
    ///             CircuitInstruction(XGate(), [qr[1]], []),
    ///             CircuitInstruction(XGate(), [qr[0]], []),
    ///         ])
    #[pyo3(signature = (qubits=None, clbits=None))]
    pub fn replace_bits(
        &mut self,
        py: Python<'_>,
        qubits: Option<&Bound<PyAny>>,
        clbits: Option<&Bound<PyAny>>,
    ) -> PyResult<()> {
        let mut temp = CircuitData::new(py, qubits, clbits, None, 0)?;
        if qubits.is_some() {
<<<<<<< HEAD
            if temp.qubits.len() < self.qubits.len() {
                return Err(PyValueError::new_err(format!(
                    "Replacement 'qubits' of size {:?} must contain at least {:?} bits.",
                    temp.qubits.len(),
                    self.qubits.len(),
=======
            if temp.num_qubits() < self.num_qubits() {
                return Err(PyValueError::new_err(format!(
                    "Replacement 'qubits' of size {:?} must contain at least {:?} bits.",
                    temp.num_qubits(),
                    self.num_qubits(),
>>>>>>> 767bd073
                )));
            }
            mem::swap(&mut temp.qubits, &mut self.qubits);
        }
        if clbits.is_some() {
<<<<<<< HEAD
            if temp.clbits.len() < self.clbits.len() {
                return Err(PyValueError::new_err(format!(
                    "Replacement 'clbits' of size {:?} must contain at least {:?} bits.",
                    temp.clbits.len(),
                    self.clbits.len(),
=======
            if temp.num_clbits() < self.num_clbits() {
                return Err(PyValueError::new_err(format!(
                    "Replacement 'clbits' of size {:?} must contain at least {:?} bits.",
                    temp.num_clbits(),
                    self.num_clbits(),
>>>>>>> 767bd073
                )));
            }
            mem::swap(&mut temp.clbits, &mut self.clbits);
        }
        Ok(())
    }

    pub fn __len__(&self) -> usize {
        self.data.len()
    }

    // Note: we also rely on this to make us iterable!
    pub fn __getitem__(&self, py: Python, index: &Bound<PyAny>) -> PyResult<PyObject> {
        // Internal helper function to get a specific
        // instruction by index.
        fn get_at(
            self_: &CircuitData,
            py: Python<'_>,
            index: isize,
        ) -> PyResult<Py<CircuitInstruction>> {
            let index = self_.convert_py_index(index)?;
            if let Some(inst) = self_.data.get(index) {
                let qubits = self_.qargs_interner.intern(inst.qubits_id);
                let clbits = self_.cargs_interner.intern(inst.clbits_id);
                Py::new(
                    py,
                    CircuitInstruction::new(
                        py,
                        inst.op.clone_ref(py),
                        self_.qubits.map_indices(qubits.value),
                        self_.clbits.map_indices(clbits.value),
                    ),
                )
            } else {
                Err(PyIndexError::new_err(format!(
                    "No element at index {:?} in circuit data",
                    index
                )))
            }
        }

        if index.is_exact_instance_of::<PySlice>() {
            let slice = self.convert_py_slice(index.downcast_exact::<PySlice>()?)?;
            let result = slice
                .into_iter()
                .map(|i| get_at(self, py, i))
                .collect::<PyResult<Vec<_>>>()?;
            Ok(result.into_py(py))
        } else {
            Ok(get_at(self, py, index.extract()?)?.into_py(py))
        }
    }

    pub fn __delitem__(&mut self, index: SliceOrInt) -> PyResult<()> {
        match index {
            SliceOrInt::Slice(slice) => {
                let slice = {
                    let mut s = self.convert_py_slice(&slice)?;
                    if s.len() > 1 && s.first().unwrap() < s.last().unwrap() {
                        // Reverse the order so we're sure to delete items
                        // at the back first (avoids messing up indices).
                        s.reverse()
                    }
                    s
                };
                for i in slice.into_iter() {
                    self.__delitem__(SliceOrInt::Int(i))?;
                }
                Ok(())
            }
            SliceOrInt::Int(index) => {
                let index = self.convert_py_index(index)?;
                if self.data.get(index).is_some() {
                    self.data.remove(index);
                    Ok(())
                } else {
                    Err(PyIndexError::new_err(format!(
                        "No element at index {:?} in circuit data",
                        index
                    )))
                }
            }
        }
    }

    pub fn __setitem__(
        &mut self,
        py: Python<'_>,
        index: SliceOrInt,
        value: &Bound<PyAny>,
    ) -> PyResult<()> {
        match index {
            SliceOrInt::Slice(slice) => {
                let indices = slice.indices(self.data.len().try_into().unwrap())?;
                let slice = self.convert_py_slice(&slice)?;
                let values = value.iter()?.collect::<PyResult<Vec<Bound<PyAny>>>>()?;
                if indices.step != 1 && slice.len() != values.len() {
                    // A replacement of a different length when step isn't exactly '1'
                    // would result in holes.
                    return Err(PyValueError::new_err(format!(
                        "attempt to assign sequence of size {:?} to extended slice of size {:?}",
                        values.len(),
                        slice.len(),
                    )));
                }

                for (i, v) in slice.iter().zip(values.iter()) {
                    self.__setitem__(py, SliceOrInt::Int(*i), v)?;
                }

                if slice.len() > values.len() {
                    // Delete any extras.
                    let slice = PySlice::new_bound(
                        py,
                        indices.start + values.len() as isize,
                        indices.stop,
                        1isize,
                    );
                    self.__delitem__(SliceOrInt::Slice(slice))?;
                } else {
                    // Insert any extra values.
                    for v in values.iter().skip(slice.len()).rev() {
                        let v: PyRef<CircuitInstruction> = v.extract()?;
                        self.insert(py, indices.stop, v)?;
                    }
                }

                Ok(())
            }
            SliceOrInt::Int(index) => {
                let index = self.convert_py_index(index)?;
                let value: PyRef<CircuitInstruction> = value.extract()?;
                let mut packed = self.pack(py, value)?;
                mem::swap(&mut packed, &mut self.data[index]);
                Ok(())
            }
        }
    }

    pub fn insert(
        &mut self,
        py: Python<'_>,
        index: isize,
        value: PyRef<CircuitInstruction>,
    ) -> PyResult<()> {
        let index = self.convert_py_index_clamped(index);
        let packed = self.pack(py, value)?;
        self.data.insert(index, packed);
        Ok(())
    }

    pub fn pop(&mut self, py: Python<'_>, index: Option<PyObject>) -> PyResult<PyObject> {
        let index =
            index.unwrap_or_else(|| std::cmp::max(0, self.data.len() as isize - 1).into_py(py));
        let item = self.__getitem__(py, index.bind(py))?;
        self.__delitem__(index.bind(py).extract()?)?;
        Ok(item)
    }

    pub fn append(&mut self, py: Python<'_>, value: PyRef<CircuitInstruction>) -> PyResult<()> {
        let packed = self.pack(py, value)?;
        self.data.push(packed);
        Ok(())
    }

    pub fn extend(&mut self, py: Python<'_>, itr: &Bound<PyAny>) -> PyResult<()> {
        if let Ok(other) = itr.extract::<PyRef<CircuitData>>() {
            // Fast path to avoid unnecessary construction of
            // CircuitInstruction instances.
            self.data.reserve(other.data.len());
            for inst in other.data.iter() {
                let qubits = other
                    .qargs_interner
                    .intern(inst.qubits_id)
                    .value
                    .iter()
                    .map(|b| {
                        Ok(self
                            .qubits
                            .find(other.qubits.get(*b).unwrap().bind(py))
                            .unwrap())
                    })
                    .collect::<PyResult<Vec<Qubit>>>()?;
                let clbits = other
                    .cargs_interner
                    .intern(inst.clbits_id)
                    .value
                    .iter()
                    .map(|b| {
                        Ok(self
                            .clbits
                            .find(other.clbits.get(*b).unwrap().bind(py))
                            .unwrap())
                    })
                    .collect::<PyResult<Vec<Clbit>>>()?;

                let qubits_id =
                    Interner::intern(&mut self.qargs_interner, InternerKey::Value(qubits))?;
                let clbits_id =
                    Interner::intern(&mut self.cargs_interner, InternerKey::Value(clbits))?;
                self.data.push(PackedInstruction {
                    op: inst.op.clone_ref(py),
                    qubits_id: qubits_id.index,
                    clbits_id: clbits_id.index,
                });
            }
            return Ok(());
        }

        for v in itr.iter()? {
            self.append(py, v?.extract()?)?;
        }
        Ok(())
    }

    pub fn clear(&mut self, _py: Python<'_>) -> PyResult<()> {
        std::mem::take(&mut self.data);
        Ok(())
    }

    // Marks this pyclass as NOT hashable.
    #[classattr]
    const __hash__: Option<Py<PyAny>> = None;

    fn __eq__(slf: &Bound<Self>, other: &Bound<PyAny>) -> PyResult<bool> {
        let slf = slf.as_any();
        if slf.is(other) {
            return Ok(true);
        }
        if slf.len()? != other.len()? {
            return Ok(false);
        }
        // Implemented using generic iterators on both sides
        // for simplicity.
        let mut ours_itr = slf.iter()?;
        let mut theirs_itr = other.iter()?;
        loop {
            match (ours_itr.next(), theirs_itr.next()) {
                (Some(ours), Some(theirs)) => {
                    if !ours?.eq(theirs?)? {
                        return Ok(false);
                    }
                }
                (None, None) => {
                    return Ok(true);
                }
                _ => {
                    return Ok(false);
                }
            }
        }
    }

    fn __traverse__(&self, visit: PyVisit<'_>) -> Result<(), PyTraverseError> {
        for packed in self.data.iter() {
            visit.call(&packed.op)?;
        }
        for bit in self.qubits.bits().iter().chain(self.clbits.bits().iter()) {
            visit.call(bit)?;
        }

        // Note:
        //   There's no need to visit the native Rust data
        //   structures used for internal tracking: the only Python
        //   references they contain are to the bits in these lists!
        visit.call(self.qubits.cached())?;
        visit.call(self.clbits.cached())?;
        Ok(())
    }

    fn __clear__(&mut self) {
        // Clear anything that could have a reference cycle.
        self.data.clear();
        self.qubits.dispose();
        self.clbits.dispose();
    }
}

impl CircuitData {
    /// Converts a Python slice to a `Vec` of indices into
    /// the instruction listing, [CircuitData.data].
    fn convert_py_slice(&self, slice: &Bound<PySlice>) -> PyResult<Vec<isize>> {
        let indices = slice.indices(self.data.len().try_into().unwrap())?;
        if indices.step > 0 {
            Ok((indices.start..indices.stop)
                .step_by(indices.step as usize)
                .collect())
        } else {
            let mut out = Vec::with_capacity(indices.slicelength as usize);
            let mut x = indices.start;
            while x > indices.stop {
                out.push(x);
                x += indices.step;
            }
            Ok(out)
        }
    }

    /// Converts a Python index to an index into the instruction listing,
    /// or one past its end.
    /// If the resulting index would be < 0, clamps to 0.
    /// If the resulting index would be > len(data), clamps to len(data).
    fn convert_py_index_clamped(&self, index: isize) -> usize {
        let index = if index < 0 {
            index + self.data.len() as isize
        } else {
            index
        };
        std::cmp::min(std::cmp::max(0, index), self.data.len() as isize) as usize
    }

    /// Converts a Python index to an index into the instruction listing.
    fn convert_py_index(&self, index: isize) -> PyResult<usize> {
        let index = if index < 0 {
            index + self.data.len() as isize
        } else {
            index
        };

        if index < 0 || index >= self.data.len() as isize {
            return Err(PyIndexError::new_err(format!(
                "Index {:?} is out of bounds.",
                index,
            )));
        }
        Ok(index as usize)
    }

    fn pack(
        &mut self,
        py: Python,
        value: PyRef<CircuitInstruction>,
    ) -> PyResult<PackedInstruction> {
        let qubits = Interner::intern(
            &mut self.qargs_interner,
            InternerKey::Value(self.qubits.map_bits(value.qubits.bind(py))?.collect()),
        )?;
        let clbits = Interner::intern(
            &mut self.cargs_interner,
            InternerKey::Value(self.clbits.map_bits(value.clbits.bind(py))?.collect()),
        )?;
        Ok(PackedInstruction {
            op: value.operation.clone_ref(py),
            qubits_id: qubits.index,
            clbits_id: clbits.index,
        })
    }
}<|MERGE_RESOLUTION|>--- conflicted
+++ resolved
@@ -220,35 +220,7 @@
     ///         was provided.
     #[pyo3(signature = (bit, *, strict=true))]
     pub fn add_qubit(&mut self, py: Python, bit: &Bound<PyAny>, strict: bool) -> PyResult<()> {
-<<<<<<< HEAD
         self.qubits.add(py, bit, strict)
-=======
-        if self.num_qubits() != self.qubits.bind(bit.py()).len() {
-            return Err(PyRuntimeError::new_err(concat!(
-                "This circuit's 'qubits' list has become out of sync with the circuit data.",
-                " Did something modify it?"
-            )));
-        }
-        let idx: BitType = self.num_qubits().try_into().map_err(|_| {
-            PyRuntimeError::new_err(
-                "The number of qubits in the circuit has exceeded the maximum capacity",
-            )
-        })?;
-        if self
-            .qubit_indices_native
-            .try_insert(BitAsKey::new(bit)?, idx)
-            .is_ok()
-        {
-            self.qubits_native.push(bit.into_py(py));
-            self.qubits.bind(py).append(bit)?;
-        } else if strict {
-            return Err(PyValueError::new_err(format!(
-                "Existing bit {:?} cannot be re-added in strict mode.",
-                bit
-            )));
-        }
-        Ok(())
->>>>>>> 767bd073
     }
 
     /// Registers a :class:`.Clbit` instance.
@@ -262,35 +234,7 @@
     ///         was provided.
     #[pyo3(signature = (bit, *, strict=true))]
     pub fn add_clbit(&mut self, py: Python, bit: &Bound<PyAny>, strict: bool) -> PyResult<()> {
-<<<<<<< HEAD
         self.clbits.add(py, bit, strict)
-=======
-        if self.num_clbits() != self.clbits.bind(bit.py()).len() {
-            return Err(PyRuntimeError::new_err(concat!(
-                "This circuit's 'clbits' list has become out of sync with the circuit data.",
-                " Did something modify it?"
-            )));
-        }
-        let idx: BitType = self.num_clbits().try_into().map_err(|_| {
-            PyRuntimeError::new_err(
-                "The number of clbits in the circuit has exceeded the maximum capacity",
-            )
-        })?;
-        if self
-            .clbit_indices_native
-            .try_insert(BitAsKey::new(bit)?, idx)
-            .is_ok()
-        {
-            self.clbits_native.push(bit.into_py(py));
-            self.clbits.bind(py).append(bit)?;
-        } else if strict {
-            return Err(PyValueError::new_err(format!(
-                "Existing bit {:?} cannot be re-added in strict mode.",
-                bit
-            )));
-        }
-        Ok(())
->>>>>>> 767bd073
     }
 
     /// Performs a shallow copy.
@@ -443,37 +387,21 @@
     ) -> PyResult<()> {
         let mut temp = CircuitData::new(py, qubits, clbits, None, 0)?;
         if qubits.is_some() {
-<<<<<<< HEAD
-            if temp.qubits.len() < self.qubits.len() {
-                return Err(PyValueError::new_err(format!(
-                    "Replacement 'qubits' of size {:?} must contain at least {:?} bits.",
-                    temp.qubits.len(),
-                    self.qubits.len(),
-=======
             if temp.num_qubits() < self.num_qubits() {
                 return Err(PyValueError::new_err(format!(
                     "Replacement 'qubits' of size {:?} must contain at least {:?} bits.",
                     temp.num_qubits(),
                     self.num_qubits(),
->>>>>>> 767bd073
                 )));
             }
             mem::swap(&mut temp.qubits, &mut self.qubits);
         }
         if clbits.is_some() {
-<<<<<<< HEAD
-            if temp.clbits.len() < self.clbits.len() {
-                return Err(PyValueError::new_err(format!(
-                    "Replacement 'clbits' of size {:?} must contain at least {:?} bits.",
-                    temp.clbits.len(),
-                    self.clbits.len(),
-=======
             if temp.num_clbits() < self.num_clbits() {
                 return Err(PyValueError::new_err(format!(
                     "Replacement 'clbits' of size {:?} must contain at least {:?} bits.",
                     temp.num_clbits(),
                     self.num_clbits(),
->>>>>>> 767bd073
                 )));
             }
             mem::swap(&mut temp.clbits, &mut self.clbits);
