--- conflicted
+++ resolved
@@ -39,16 +39,9 @@
 use rustworkx_core::graph_ext::ContractNodesDirected;
 use rustworkx_core::petgraph;
 use rustworkx_core::petgraph::prelude::StableDiGraph;
-<<<<<<< HEAD
-use rustworkx_core::petgraph::stable_graph::{
-    DefaultIx, EdgeReference, IndexType, Neighbors, NodeIndex,
-};
-use rustworkx_core::petgraph::visit::{IntoNodeReferences, NodeCount, NodeRef};
-=======
 use rustworkx_core::petgraph::stable_graph::{EdgeReference, NodeIndex};
 use rustworkx_core::petgraph::unionfind::UnionFind;
 use rustworkx_core::petgraph::visit::{IntoEdgeReferences, IntoNodeReferences, NodeIndexable};
->>>>>>> 003d10eb
 use rustworkx_core::petgraph::Incoming;
 use rustworkx_core::traversal::{
     ancestors as core_ancestors, bfs_successors as core_bfs_successors,
@@ -59,14 +52,9 @@
 use std::convert::Infallible;
 use std::f64::consts::PI;
 use std::ffi::c_double;
-<<<<<<< HEAD
-use std::hash::{Hash, Hasher};
-use std::intrinsics::unreachable;
-=======
 use std::hash::Hash;
 
 static CONTROL_FLOW_OP_NAMES: [&str; 4] = ["for_loop", "while_loop", "if_else", "switch_case"];
->>>>>>> 003d10eb
 
 trait IntoUnique {
     type Output;
@@ -2888,11 +2876,11 @@
             relevant_edges
         {
             self.dag.remove_edge(parent_to_node1);
-            self.dag.add_edge(parent, node2, *wire);
+            self.dag.add_edge(parent, node2, wire.clone());
             self.dag.remove_edge(node1_to_node2);
-            self.dag.add_edge(node2, node1, *wire);
+            self.dag.add_edge(node2, node1, wire.clone());
             self.dag.remove_edge(node2_to_child);
-            self.dag.add_edge(node1, child, *wire);
+            self.dag.add_edge(node1, child, wire.clone());
         }
         Ok(())
     }
