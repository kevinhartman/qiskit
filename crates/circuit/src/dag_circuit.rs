// This code is part of Qiskit.
//
// (C) Copyright IBM 2024
//
// This code is licensed under the Apache License, Version 2.0. You may
// obtain a copy of this license in the LICENSE.txt file in the root directory
// of this source tree or at http://www.apache.org/licenses/LICENSE-2.0.
//
// Any modifications or derivative works of this code must retain this
// copyright notice, and modified files need to carry a notice indicating
// that they have been altered from the originals.

use crate::bit_data::BitData;
use crate::circuit_instruction::PackedInstruction;
use crate::circuit_instruction::{
<<<<<<< HEAD
    convert_py_to_operation_type, operation_type_and_data_to_py, CircuitInstruction,
=======
    convert_py_to_operation_type, CircuitInstruction, ExtraInstructionAttributes,
>>>>>>> 519071c1
    OperationTypeConstruct,
};
use crate::dag_node::{DAGInNode, DAGNode, DAGOpNode, DAGOutNode};
use crate::dot_utils::build_dot;
use crate::error::DAGCircuitError;
use crate::imports::{
    CLASSICAL_REGISTER, CLBIT, CONTROL_FLOW_OP, DAG_NODE, EXPR, ITER_VARS, STORE_OP,
    SWITCH_CASE_OP, VARIABLE_MAPPER,
};
use crate::interner::{Index, IndexedInterner, Interner};
use crate::operations::{Operation, OperationType, Param};
use crate::{interner, BitType, Clbit, Qubit, SliceOrInt, TupleLikeArg};
use hashbrown::hash_map::DefaultHashBuilder;
use hashbrown::{hash_map, HashMap, HashSet};
use indexmap::set::Slice;
use indexmap::{IndexMap, IndexSet};
use petgraph::prelude::*;
use pyo3::callback::IntoPyCallbackOutput;
use pyo3::exceptions::{PyIndexError, PyKeyError, PyRuntimeError, PyTypeError, PyValueError};
use pyo3::ffi::PyCFunction;
use pyo3::prelude::*;
use pyo3::types::iter::BoundTupleIterator;
use pyo3::types::{
    IntoPyDict, PyDict, PyFloat, PyFrozenSet, PyInt, PyIterator, PyList, PySequence, PySet,
    PySlice, PyString, PyTuple, PyType,
};
use pyo3::{intern, PyObject, PyResult, PyVisit};
use rustworkx_core::dag_algo::layers;
use rustworkx_core::err::ContractError;
use rustworkx_core::graph_ext::ContractNodesDirected;
use rustworkx_core::petgraph;
use rustworkx_core::petgraph::prelude::StableDiGraph;
use rustworkx_core::petgraph::stable_graph::{DefaultIx, IndexType, Neighbors, NodeIndex};
use rustworkx_core::petgraph::visit::{IntoNodeReferences, NodeCount, NodeRef};
use rustworkx_core::petgraph::Incoming;
use rustworkx_core::traversal::{
    ancestors as core_ancestors, bfs_successors as core_bfs_successors,
    descendants as core_descendants,
};
use smallvec::SmallVec;
use std::borrow::Borrow;
use std::collections::{BTreeMap, VecDeque};
use std::convert::Infallible;
use std::f64::consts::PI;
use std::ffi::c_double;
use std::hash::{Hash, Hasher};

trait IntoUnique {
    type Output;
    fn unique(self) -> Self::Output;
}

struct UniqueIterator<I, N: Hash + Eq> {
    neighbors: I,
    seen: HashSet<N>,
}

impl<I> IntoUnique for I
where
    I: Iterator,
    I::Item: Hash + Eq + Clone,
{
    type Output = UniqueIterator<I, I::Item>;

    fn unique(self) -> Self::Output {
        UniqueIterator {
            neighbors: self,
            seen: HashSet::new(),
        }
    }
}

impl<I> Iterator for UniqueIterator<I, I::Item>
where
    I: Iterator,
    I::Item: Hash + Eq + Clone,
{
    type Item = I::Item;

    fn next(&mut self) -> Option<Self::Item> {
        // First any outgoing edges
        while let Some(node) = self.neighbors.next() {
            if !self.seen.contains(&node) {
                self.seen.insert(node.clone());
                return Some(node);
            }
        }
        None
    }
}

#[derive(Clone, Debug)]
pub(crate) enum NodeType {
    QubitIn(Qubit),
    QubitOut(Qubit),
    ClbitIn(Clbit),
    ClbitOut(Clbit),
    Operation(PackedInstruction),
}

impl NodeType {
    #[inline]
    pub fn key(&self) -> (Option<Index>, Option<Index>) {
        match self {
            NodeType::Operation(packed) => (Some(packed.qubits_id), Some(packed.clbits_id)),
            _ => (None, None),
        }
    }
}

#[derive(Clone, Debug)]
pub(crate) enum Wire {
    Qubit(Qubit),
    Clbit(Clbit),
    Var(PyObject),
}

impl PartialEq for Wire {
    fn eq(&self, other: &Self) -> bool {
        match (self, other) {
            (Wire::Qubit(q1), Wire::Qubit(q2)) => q1 == q2,
            (Wire::Clbit(c1), Wire::Clbit(c2)) => c1 == c2,
            (Wire::Var(v1), Wire::Var(v2)) => {
                v1.is(v2) || Python::with_gil(|py| v1.bind(py).eq(v2).unwrap())
            }
            _ => false,
        }
    }
}

impl Eq for Wire {}

// TODO: Remove me.
// This is a temporary map type used to store a mapping of
// Var to NodeIndex to hold us over until Var is ported to
// Rust. Currently, we need this because PyObject cannot be
// used as the key to an IndexMap.
//
// Once we've got Var ported, Wire should also become Hash + Eq
// and we can consider combining input/output nodes maps.
#[derive(Clone, Debug)]
struct _VarIndexMap {
    dict: Py<PyDict>,
}

impl _VarIndexMap {
    pub fn new(py: Python) -> Self {
        Self {
            dict: PyDict::new_bound(py).unbind(),
        }
    }

    pub fn keys(&self) -> impl Iterator<Item = PyObject> {
        Python::with_gil(|py| {
            self.dict
                .bind(py)
                .keys()
                .into_iter()
                .map(|k| k.unbind())
                .collect::<Vec<_>>()
                .into_iter()
        })
    }

    pub fn contains_key(&self, key: &PyObject) -> bool {
        Python::with_gil(|py| self.dict.bind(py).contains(key).unwrap())
    }

    pub fn get(&self, key: &PyObject) -> Option<NodeIndex> {
        Python::with_gil(|py| {
            self.dict
                .bind(py)
                .get_item(key)
                .unwrap()
                .map(|v| NodeIndex::new(v.extract().unwrap()))
        })
    }

    pub fn insert(&mut self, key: PyObject, value: NodeIndex) {
        Python::with_gil(|py| {
            self.dict
                .bind(py)
                .set_item(key, value.index().into_py(py))
                .unwrap()
        })
    }
}

/// Quantum circuit as a directed acyclic graph.
///
/// There are 3 types of nodes in the graph: inputs, outputs, and operations.
/// The nodes are connected by directed edges that correspond to qubits and
/// bits.
#[pyclass(module = "qiskit._accelerate.circuit")]
#[derive(Clone, Debug)]
pub struct DAGCircuit {
    #[pyo3(get, set)]
    name: Option<Py<PyString>>,
    #[pyo3(get, set)]
    metadata: Option<Py<PyDict>>,
    calibrations: HashMap<String, Py<PyDict>>,

    pub(crate) dag: StableDiGraph<NodeType, Wire>,

    #[pyo3(get)]
    qregs: Py<PyDict>,
    #[pyo3(get)]
    cregs: Py<PyDict>,

    /// The cache used to intern instruction qargs.
    qargs_cache: IndexedInterner<Vec<Qubit>>,
    /// The cache used to intern instruction cargs.
    cargs_cache: IndexedInterner<Vec<Clbit>>,
    /// Qubits registered in the circuit.
    pub(crate) qubits: BitData<Qubit>,
    /// Clbits registered in the circuit.
    pub(crate) clbits: BitData<Clbit>,
    /// Global phase.
    global_phase: PyObject,
    /// Duration.
    #[pyo3(get, set)]
    duration: Option<PyObject>,
    /// Unit of duration.
    #[pyo3(get, set)]
    unit: String,

    // Note: these are tracked separately from `qubits` and `clbits`
    // because it's not yet clear if the Rust concept of a native Qubit
    // and Clbit should correspond directly to the numerical Python
    // index that users see in the Python API.
    /// The index locations of bits, and their positions within
    /// registers.
    qubit_locations: Py<PyDict>,
    clbit_locations: Py<PyDict>,

    /// Map from qubit to input nodes of the graph.
    qubit_input_map: IndexMap<Qubit, NodeIndex>,
    /// Map from qubit to output nodes of the graph.
    qubit_output_map: IndexMap<Qubit, NodeIndex>,

    /// Map from clbit to input nodes of the graph.
    clbit_input_map: IndexMap<Clbit, NodeIndex>,
    /// Map from clbit to output nodes of the graph.
    clbit_output_map: IndexMap<Clbit, NodeIndex>,

    // TODO: use IndexMap<Wire, NodeIndex> once Var is ported to Rust
    /// Map from var to input nodes of the graph.
    var_input_map: _VarIndexMap,
    /// Map from var to output nodes of the graph.
    var_output_map: _VarIndexMap,

    /// Operation kind to count
    op_names: HashMap<String, usize>,

    // Python modules we need to frequently access (for now).
    control_flow_module: PyControlFlowModule,
    circuit_module: PyCircuitModule,
}

#[derive(Clone, Debug)]
struct PyControlFlowModule {
    condition_resources: Py<PyAny>,
    node_resources: Py<PyAny>,
    control_flow_op_names: Py<PyFrozenSet>,
}

#[derive(Clone, Debug)]
struct PyLegacyResources {
    clbits: Py<PyTuple>,
    cregs: Py<PyTuple>,
}

impl PyControlFlowModule {
    fn new(py: Python) -> PyResult<Self> {
        let module = PyModule::import_bound(py, "qiskit.circuit.controlflow")?;
        Ok(PyControlFlowModule {
            condition_resources: module.getattr("condition_resources")?.unbind(),
            node_resources: module.getattr("node_resources")?.unbind(),
            control_flow_op_names: module
                .getattr("CONTROL_FLOW_OP_NAMES")?
                .downcast_into_exact()?
                .unbind(),
        })
    }

    fn condition_resources(&self, condition: &Bound<PyAny>) -> PyResult<PyLegacyResources> {
        let res = self
            .condition_resources
            .bind(condition.py())
            .call1((condition,))?;
        Ok(PyLegacyResources {
            clbits: res.getattr("clbits")?.downcast_into_exact()?.unbind(),
            cregs: res.getattr("cregs")?.downcast_into_exact()?.unbind(),
        })
    }

    fn node_resources(&self, node: &Bound<PyAny>) -> PyResult<PyLegacyResources> {
        let res = self.node_resources.bind(node.py()).call1((node,))?;
        Ok(PyLegacyResources {
            clbits: res.getattr("clbits")?.downcast_into_exact()?.unbind(),
            cregs: res.getattr("cregs")?.downcast_into_exact()?.unbind(),
        })
    }
}

#[derive(Clone, Debug)]
struct PyCircuitModule {
    clbit: Py<PyAny>,
    qubit: Py<PyAny>,
    classical_register: Py<PyAny>,
    quantum_register: Py<PyAny>,
    control_flow_op: Py<PyAny>,
    for_loop_op: Py<PyAny>,
    if_else_op: Py<PyAny>,
    while_loop_op: Py<PyAny>,
    switch_case_op: Py<PyAny>,
    operation: Py<PyAny>,
    store: Py<PyAny>,
    gate: Py<PyAny>,
    parameter_expression: Py<PyAny>,
    variable_mapper: Py<PyAny>,
}

impl PyCircuitModule {
    fn new(py: Python) -> PyResult<Self> {
        let module = PyModule::import_bound(py, "qiskit.circuit")?;
        Ok(PyCircuitModule {
            clbit: module.getattr("Clbit")?.unbind(),
            qubit: module.getattr("Qubit")?.unbind(),
            classical_register: module.getattr("ClassicalRegister")?.unbind(),
            quantum_register: module.getattr("QuantumRegister")?.unbind(),
            control_flow_op: module.getattr("ControlFlowOp")?.unbind(),
            for_loop_op: module.getattr("ForLoopOp")?.unbind(),
            if_else_op: module.getattr("IfElseOp")?.unbind(),
            while_loop_op: module.getattr("WhileLoopOp")?.unbind(),
            switch_case_op: module.getattr("SwitchCaseOp")?.unbind(),
            operation: module.getattr("Operation")?.unbind(),
            store: module.getattr("Store")?.unbind(),
            gate: module.getattr("Gate")?.unbind(),
            parameter_expression: module.getattr("ParameterExpression")?.unbind(),
            variable_mapper: module
                .getattr("_classical_resource_map")?
                .getattr("VariableMapper")?
                .unbind(),
        })
    }
}

struct PyVariableMapper {
    mapper: Py<PyAny>,
}

impl PyVariableMapper {
    fn new(
        py: Python,
        target_cregs: Bound<PyAny>,
        bit_map: Option<Bound<PyDict>>,
        var_map: Option<Bound<PyDict>>,
        add_register: Option<Py<PyAny>>,
    ) -> PyResult<Self> {
        let kwargs: HashMap<&str, Option<Py<PyAny>>> =
            HashMap::from_iter([("add_register", add_register)]);
        Ok(PyVariableMapper {
            mapper: VARIABLE_MAPPER
                .get_bound(py)
                .call(
                    (target_cregs, bit_map, var_map),
                    Some(&kwargs.into_py_dict_bound(py)),
                )?
                .unbind(),
        })
    }

    fn map_condition<'py>(
        &self,
        condition: &Bound<'py, PyAny>,
        allow_reorder: bool,
    ) -> PyResult<Bound<'py, PyAny>> {
        let py = condition.py();
        let kwargs: HashMap<&str, Py<PyAny>> =
            HashMap::from_iter([("allow_reorder", allow_reorder.into_py(py))]);
        self.mapper.bind(py).call_method(
            intern!(py, "map_condition"),
            (condition,),
            Some(&kwargs.into_py_dict_bound(py)),
        )
    }

    fn map_target<'py>(&self, target: &Bound<'py, PyAny>) -> PyResult<Bound<'py, PyAny>> {
        let py = target.py();
        self.mapper
            .bind(py)
            .call_method1(intern!(py, "map_target"), (target,))
    }

    fn map_expr<'py>(&self, node: &Bound<'py, PyAny>) -> PyResult<Bound<'py, PyAny>> {
        let py = node.py();
        self.mapper
            .bind(py)
            .call_method1(intern!(py, "map_expr"), (node,))
    }
}

#[pyfunction]
fn reject_new_register(reg: &Bound<PyAny>) -> PyResult<()> {
    Err(DAGCircuitError::new_err(format!(
        "No register with '{:?}' to map this expression onto.",
        reg.getattr("bits")?
    )))
}

impl IntoPy<Py<PyAny>> for PyVariableMapper {
    fn into_py(self, _py: Python<'_>) -> Py<PyAny> {
        self.mapper
    }
}

#[pyclass(module = "qiskit._accelerate.circuit")]
#[derive(Clone, Debug)]
struct BitLocations {
    #[pyo3(get)]
    index: Py<PyAny>,
    #[pyo3(get)]
    registers: Py<PyList>,
}

#[pymethods]
impl DAGCircuit {
    #[new]
    pub fn new(py: Python<'_>) -> PyResult<Self> {
        Ok(DAGCircuit {
            name: None,
            metadata: None,
            calibrations: HashMap::new(),
            dag: StableDiGraph::default(),
            qregs: PyDict::new_bound(py).unbind(),
            cregs: PyDict::new_bound(py).unbind(),
            qargs_cache: IndexedInterner::new(),
            cargs_cache: IndexedInterner::new(),
            qubits: BitData::new(py, "qubits".to_string()),
            clbits: BitData::new(py, "clbits".to_string()),
            global_phase: PyFloat::new_bound(py, 0 as c_double).into_any().unbind(),
            duration: None,
            unit: "dt".to_string(),
            qubit_locations: PyDict::new_bound(py).unbind(),
            clbit_locations: PyDict::new_bound(py).unbind(),
            qubit_input_map: IndexMap::new(),
            qubit_output_map: IndexMap::new(),
            clbit_input_map: IndexMap::new(),
            clbit_output_map: IndexMap::new(),
            var_input_map: _VarIndexMap::new(py),
            var_output_map: _VarIndexMap::new(py),
            op_names: HashMap::new(),

            // Python module wrappers
            control_flow_module: PyControlFlowModule::new(py)?,
            circuit_module: PyCircuitModule::new(py)?,
        })
    }

    /// Returns the current sequence of registered :class:`.Qubit` instances as a list.
    ///
    /// .. warning::
    ///
    ///     Do not modify this list yourself.  It will invalidate the :class:`DAGCircuit` data
    ///     structures.
    ///
    /// Returns:
    ///     list(:class:`.Qubit`): The current sequence of registered qubits.
    #[getter]
    pub fn qubits(&self, py: Python<'_>) -> Py<PyList> {
        self.qubits.cached().clone_ref(py)
    }

    /// Returns the current sequence of registered :class:`.Clbit`
    /// instances as a list.
    ///
    /// .. warning::
    ///
    ///     Do not modify this list yourself.  It will invalidate the :class:`DAGCircuit` data
    ///     structures.
    ///
    /// Returns:
    ///     list(:class:`.Clbit`): The current sequence of registered clbits.
    #[getter]
    pub fn clbits(&self, py: Python<'_>) -> Py<PyList> {
        self.clbits.cached().clone_ref(py)
    }

    /// Return a list of the wires in order.
    #[getter]
    fn get_wires(&self, py: Python<'_>) -> Py<PyList> {
        let wires: Vec<&PyObject> = self
            .qubits
            .bits()
            .iter()
            .chain(self.clbits.bits().iter())
            .collect();
        PyList::new_bound(py, wires).unbind()
    }

    /// Returns the number of nodes in the dag.
    #[getter]
    fn get_node_counter(&self) -> usize {
        self.dag.node_count()
    }

    /// Return the global phase of the circuit.
    #[getter]
    fn get_global_phase(&self) -> &PyObject {
        &self.global_phase
    }

    /// Set the global phase of the circuit.
    ///
    /// Args:
    ///     angle (float, :class:`.ParameterExpression`): The phase angle.
    #[setter]
    fn set_global_phase(&mut self, py: Python<'_>, angle: &Bound<PyAny>) -> PyResult<()> {
        if let Ok(angle) = angle.downcast::<PyFloat>() {
            self.global_phase = PyFloat::new_bound(
                py,
                if !angle.is_truthy()? {
                    0 as c_double
                } else {
                    angle.value() % (2f64 * PI)
                },
            )
            .into_any()
            .unbind();
        } else {
            self.global_phase = angle.clone().unbind()
        }
        Ok(())
    }

    /// Return calibration dictionary.
    ///
    /// The custom pulse definition of a given gate is of the form
    ///    {'gate_name': {(qubits, params): schedule}}
    #[getter]
    fn get_calibrations(&self, py: Python) -> HashMap<String, Py<PyDict>> {
        self.calibrations.clone()
    }

    /// Set the circuit calibration data from a dictionary of calibration definition.
    ///
    ///  Args:
    ///      calibrations (dict): A dictionary of input in the format
    ///          {'gate_name': {(qubits, gate_params): schedule}}
    #[setter]
    fn set_calibrations(&mut self, calibrations: HashMap<String, Py<PyDict>>) {
        self.calibrations = calibrations;
    }

    /// Register a low-level, custom pulse definition for the given gate.
    ///
    /// Args:
    ///     gate (Union[Gate, str]): Gate information.
    ///     qubits (Union[int, Tuple[int]]): List of qubits to be measured.
    ///     schedule (Schedule): Schedule information.
    ///     params (Optional[List[Union[float, Parameter]]]): A list of parameters.
    ///
    /// Raises:
    ///     Exception: if the gate is of type string and params is None.
    fn add_calibration<'py>(
        &mut self,
        py: Python<'py>,
        mut gate: Bound<'py, PyAny>,
        mut qubits: Bound<'py, PyAny>,
        schedule: Py<PyAny>,
        mut params: Option<Bound<'py, PyAny>>,
    ) -> PyResult<()> {
        if gate.is_instance(self.circuit_module.gate.bind(py))? {
            params = Some(gate.getattr(intern!(py, "params"))?);
            gate = gate.getattr(intern!(py, "name"))?;
        }

        if let Some(operands) = params {
            let add_calibration = PyModule::from_code_bound(
                py,
                r#"
def _format(operand):
    try:
        # Using float/complex value as a dict key is not good idea.
        # This makes the mapping quite sensitive to the rounding error.
        # However, the mechanism is already tied to the execution model (i.e. pulse gate)
        # and we cannot easily update this rule.
        # The same logic exists in QuantumCircuit.add_calibration.
        evaluated = complex(operand)
        if np.isreal(evaluated):
            evaluated = float(evaluated.real)
            if evaluated.is_integer():
                evaluated = int(evaluated)
        return evaluated
    except TypeError:
        # Unassigned parameter
        return operand
    "#,
                "add_calibration.py",
                "add_calibration",
            )?;

            let format = add_calibration.getattr("_format")?;
            let mapped: PyResult<Vec<_>> = operands.iter()?.map(|p| format.call1((p?,))).collect();
            params = Some(PyTuple::new_bound(py, mapped).into_any());
        } else {
            params = Some(PyTuple::empty_bound(py).into_any());
        }

        let calibrations = self
            .calibrations
            .entry(gate.extract()?)
            .or_insert_with(|| PyDict::new_bound(py).unbind())
            .bind(py);

        if !qubits.is_instance_of::<PyTuple>() {
            qubits = PyTuple::new_bound(py, [qubits]).into_any();
        }

        calibrations.set_item((qubits, params.unwrap()).to_object(py), schedule)?;
        Ok(())
    }

    /// Return True if the dag has a calibration defined for the node operation. In this
    /// case, the operation does not need to be translated to the device basis.
    fn has_calibration_for(&self, py: Python, node: PyRef<DAGOpNode>) -> PyResult<bool> {
        let node = node.as_ref().node.unwrap();
        if let Some(NodeType::Operation(packed)) = self.dag.node_weight(node) {
            let op_name = packed.op.name().to_string();
            if !self.calibrations.contains_key(&op_name) {
                return Ok(false);
            }
            let mut params = Vec::new();
            for p in &packed.params {
                if let Param::ParameterExpression(exp) = p {
                    let exp = exp.bind(py);
                    if !exp.getattr(intern!(py, "parameters"))?.is_truthy()? {
                        let as_py_float = exp.call_method0(intern!(py, "__float__"))?;
                        params.push(as_py_float.unbind());
                        continue;
                    }
                }
                params.push(p.to_object(py));
            }
            let qubits: Vec<BitType> = self
                .qargs_cache
                .intern(packed.qubits_id)
                .iter()
                .cloned()
                .map(|b| b.into())
                .collect();
            let params = PyTuple::new_bound(py, params);
            self.calibrations[&op_name]
                .bind(py)
                .contains((qubits, params).to_object(py))
        } else {
            Ok(false)
        }
    }

    /// Remove all operation nodes with the given name.
    fn remove_all_ops_named(&mut self, opname: &str) {
        let mut to_remove = Vec::new();
        for (id, weight) in self.dag.node_references() {
            if let NodeType::Operation(ref packed) = weight {
                if opname == packed.op.name() {
                    to_remove.push(id);
                }
            }
        }
        for node in to_remove {
            self.remove_op_node(node);
        }
    }

    /// Add individual qubit wires.
    fn add_qubits(&mut self, py: Python, qubits: &Bound<PySequence>) -> PyResult<()> {
        let bits: Vec<Bound<PyAny>> = qubits.extract()?;
        for bit in bits.iter() {
            if !bit.is_instance(self.circuit_module.qubit.bind(py))? {
                return Err(DAGCircuitError::new_err("not a Qubit instance."));
            }

            if self.qubits.find(bit).is_some() {
                return Err(DAGCircuitError::new_err(format!("duplicate qubit {}", bit)));
            }
        }

        for bit in bits.iter() {
            self.add_qubit_unchecked(py, bit)?;
        }
        Ok(())
    }

    /// Add individual qubit wires.
    fn add_clbits(&mut self, py: Python, clbits: &Bound<PySequence>) -> PyResult<()> {
        let bits: Vec<Bound<PyAny>> = clbits.extract()?;
        for bit in bits.iter() {
            if !bit.is_instance(self.circuit_module.clbit.bind(py))? {
                return Err(DAGCircuitError::new_err("not a Clbit instance."));
            }

            if self.clbits.find(bit).is_some() {
                return Err(DAGCircuitError::new_err(format!("duplicate clbit {}", bit)));
            }
        }

        for bit in bits.iter() {
            self.add_clbit_unchecked(py, bit)?;
        }
        Ok(())
    }

    /// Add all wires in a quantum register.
    fn add_qreg(&mut self, py: Python, qreg: &Bound<PyAny>) -> PyResult<()> {
        if !qreg.is_instance(self.circuit_module.quantum_register.bind(py))? {
            return Err(DAGCircuitError::new_err("not a QuantumRegister instance."));
        }

        let register_name = qreg.getattr(intern!(py, "name"))?;
        if self.qregs.bind(py).contains(&register_name)? {
            return Err(DAGCircuitError::new_err(format!(
                "duplicate register {}",
                register_name
            )));
        }
        self.qregs.bind(py).set_item(register_name, qreg)?;

        for (index, bit) in qreg.iter()?.enumerate() {
            let bit = bit?;
            if self.qubits.find(&bit).is_none() {
                self.add_qubit_unchecked(py, &bit)?;
            }
            let locations: PyRef<BitLocations> = self
                .qubit_locations
                .bind(py)
                .get_item(&bit)?
                .unwrap()
                .extract()?;
            locations.registers.bind(py).append((qreg, index))?;
        }
        Ok(())
    }

    /// Add all wires in a classical register.
    fn add_creg(&mut self, py: Python, creg: &Bound<PyAny>) -> PyResult<()> {
        if !creg.is_instance(self.circuit_module.classical_register.bind(py))? {
            return Err(DAGCircuitError::new_err(
                "not a ClassicalRegister instance.",
            ));
        }

        let register_name = creg.getattr(intern!(py, "name"))?;
        if self.cregs.bind(py).contains(&register_name)? {
            return Err(DAGCircuitError::new_err(format!(
                "duplicate register {}",
                register_name
            )));
        }
        self.cregs.bind(py).set_item(register_name, creg)?;

        for (index, bit) in creg.iter()?.enumerate() {
            let bit = bit?;
            if self.clbits.find(&bit).is_none() {
                self.add_clbit_unchecked(py, &bit)?;
            }
            let locations: PyRef<BitLocations> = self
                .clbit_locations
                .bind(py)
                .get_item(&bit)?
                .unwrap()
                .extract()?;
            locations.registers.bind(py).append((creg, index))?;
        }
        Ok(())
    }

    /// Finds locations in the circuit, by mapping the Qubit and Clbit to positional index
    /// BitLocations is defined as: BitLocations = namedtuple("BitLocations", ("index", "registers"))
    ///
    /// Args:
    ///     bit (Bit): The bit to locate.
    ///
    /// Returns:
    ///     namedtuple(int, List[Tuple(Register, int)]): A 2-tuple. The first element (``index``)
    ///         contains the index at which the ``Bit`` can be found (in either
    ///         :obj:`~DAGCircuit.qubits`, :obj:`~DAGCircuit.clbits`, depending on its
    ///         type). The second element (``registers``) is a list of ``(register, index)``
    ///         pairs with an entry for each :obj:`~Register` in the circuit which contains the
    ///         :obj:`~Bit` (and the index in the :obj:`~Register` at which it can be found).
    ///
    ///   Raises:
    ///     DAGCircuitError: If the supplied :obj:`~Bit` was of an unknown type.
    ///     DAGCircuitError: If the supplied :obj:`~Bit` could not be found on the circuit.
    fn find_bit<'py>(&self, py: Python<'py>, bit: &Bound<PyAny>) -> PyResult<Bound<'py, PyAny>> {
        if bit.is_instance(self.circuit_module.qubit.bind(py))? {
            return self.qubit_locations.bind(py).get_item(bit)?.ok_or_else(|| {
                DAGCircuitError::new_err(format!(
                    "Could not locate provided bit: {}. Has it been added to the DAGCircuit?",
                    bit
                ))
            });
        }

        if bit.is_instance(self.circuit_module.clbit.bind(py))? {
            return self.clbit_locations.bind(py).get_item(bit)?.ok_or_else(|| {
                DAGCircuitError::new_err(format!(
                    "Could not locate provided bit: {}. Has it been added to the DAGCircuit?",
                    bit
                ))
            });
        }

        Err(DAGCircuitError::new_err(format!(
            "Could not locate bit of unknown type: {}",
            bit.get_type()
        )))
    }

    /// Remove classical bits from the circuit. All bits MUST be idle.
    /// Any registers with references to at least one of the specified bits will
    /// also be removed.
    ///
    /// Args:
    ///     clbits (List[Clbit]): The bits to remove.
    ///
    /// Raises:
    ///     DAGCircuitError: a clbit is not a :obj:`.Clbit`, is not in the circuit,
    ///         or is not idle.
    #[pyo3(signature = (*clbits))]
    fn remove_clbits(&mut self, py: Python, clbits: &Bound<PyTuple>) -> PyResult<()> {
        let mut non_bits = Vec::new();
        for bit in clbits.iter() {
            if !bit.is_instance(self.circuit_module.clbit.bind(py))? {
                non_bits.push(bit);
            }
        }
        if !non_bits.is_empty() {
            return Err(DAGCircuitError::new_err(format!(
                "clbits not of type Clbit: {:?}",
                non_bits
            )));
        }

        let clbits: IndexSet<Clbit> = self.clbits.map_bits(clbits)?.collect();
        let mut busy_bits = Vec::new();
        for bit in clbits.iter() {
            if !self.is_wire_idle(&Wire::Clbit(*bit))? {
                busy_bits.push(self.clbits.get(*bit).unwrap());
            }
        }

        if !busy_bits.is_empty() {
            return Err(DAGCircuitError::new_err(format!(
                "clbits not idle: {:?}",
                busy_bits
            )));
        }

        // Remove any references to bits.
        let mut cregs_to_remove = Vec::new();
        for creg in self.cregs.bind(py).values() {
            for bit in creg.iter()? {
                let bit = bit?;
                if clbits.contains(&self.clbits.find(&bit).unwrap()) {
                    cregs_to_remove.push(creg);
                    break;
                }
            }
        }
        self.remove_cregs(py, &PyTuple::new_bound(py, cregs_to_remove))?;

        // Remove DAG in/out nodes etc.
        for bit in clbits.iter() {
            self.remove_idle_wire(Wire::Clbit(*bit))?;
        }

        // Update bit data.
        self.clbits.remove_indices(py, clbits)?;

        // Update bit locations.
        let bit_locations = self.clbit_locations.bind(py);
        for (i, bit) in self.clbits.bits().iter().enumerate() {
            bit_locations.set_item(
                bit,
                bit_locations
                    .get_item(bit)?
                    .unwrap()
                    .call_method1(intern!(py, "_replace"), (i,))?,
            )?;
        }
        Ok(())
    }

    /// Remove classical registers from the circuit, leaving underlying bits
    /// in place.
    ///
    /// Raises:
    ///     DAGCircuitError: a creg is not a ClassicalRegister, or is not in
    ///     the circuit.
    #[pyo3(signature = (*cregs))]
    fn remove_cregs(&mut self, py: Python, cregs: &Bound<PyTuple>) -> PyResult<()> {
        let mut non_regs = Vec::new();
        let mut unknown_regs = Vec::new();
        for reg in cregs.iter() {
            if !reg.is_instance(self.circuit_module.classical_register.bind(py))? {
                non_regs.push(reg);
            } else if self.cregs.bind(py).values().contains(&reg)? {
                // TODO: make check not quadratic
                unknown_regs.push(reg);
            }
        }
        if !non_regs.is_empty() {
            return Err(DAGCircuitError::new_err(format!(
                "cregs not of type ClassicalRegister: {:?}",
                non_regs
            )));
        }
        if !unknown_regs.is_empty() {
            return Err(DAGCircuitError::new_err(format!(
                "cregs not in circuit: {:?}",
                unknown_regs
            )));
        }

        for creg in cregs {
            self.cregs
                .bind(py)
                .del_item(creg.getattr(intern!(py, "name"))?)?;
            for (i, bit) in creg.iter()?.enumerate() {
                let bit = bit?;
                let bit_position = self
                    .clbit_locations
                    .bind(py)
                    .get_item(bit)?
                    .unwrap()
                    .downcast_into_exact::<BitLocations>()?;
                bit_position
                    .borrow()
                    .registers
                    .bind(py)
                    .as_any()
                    .call_method1(intern!(py, "remove"), ((&creg, i),))?;
            }
        }
        Ok(())
    }

    /// Remove quantum bits from the circuit. All bits MUST be idle.
    /// Any registers with references to at least one of the specified bits will
    /// also be removed.
    ///
    /// Args:
    ///     qubits (List[~qiskit.circuit.Qubit]): The bits to remove.
    ///
    /// Raises:
    ///     DAGCircuitError: a qubit is not a :obj:`~.circuit.Qubit`, is not in the circuit,
    ///         or is not idle.
    #[pyo3(signature = (*qubits))]
    fn remove_qubits(&mut self, py: Python, qubits: &Bound<PyTuple>) -> PyResult<()> {
        let mut non_bits = Vec::new();
        for bit in qubits.iter() {
            if !bit.is_instance(self.circuit_module.clbit.bind(py))? {
                non_bits.push(bit);
            }
        }
        if !non_bits.is_empty() {
            return Err(DAGCircuitError::new_err(format!(
                "qubits not of type Qubit: {:?}",
                non_bits
            )));
        }

        let qubits: IndexSet<Qubit> = self.qubits.map_bits(qubits)?.collect();
        let mut busy_bits = Vec::new();
        for bit in qubits.iter() {
            if !self.is_wire_idle(&Wire::Qubit(*bit))? {
                busy_bits.push(self.qubits.get(*bit).unwrap());
            }
        }

        if !busy_bits.is_empty() {
            return Err(DAGCircuitError::new_err(format!(
                "qubits not idle: {:?}",
                busy_bits
            )));
        }

        // Remove any references to bits.
        let mut qregs_to_remove = Vec::new();
        for qreg in self.qregs.bind(py).values() {
            for bit in qreg.iter()? {
                let bit = bit?;
                if qubits.contains(&self.qubits.find(&bit).unwrap()) {
                    qregs_to_remove.push(qreg);
                    break;
                }
            }
        }
        self.remove_qregs(py, &PyTuple::new_bound(py, qregs_to_remove))?;

        // Remove DAG in/out nodes etc.
        for bit in qubits.iter() {
            self.remove_idle_wire(Wire::Qubit(*bit))?;
        }

        // Update bit data.
        self.qubits.remove_indices(py, qubits)?;

        // Update bit locations.
        let bit_locations = self.qubit_locations.bind(py);
        for (i, bit) in self.qubits.bits().iter().enumerate() {
            bit_locations.set_item(
                bit,
                bit_locations
                    .get_item(bit)?
                    .unwrap()
                    .call_method1(intern!(py, "_replace"), (i,))?,
            )?;
        }
        Ok(())
    }

    /// Remove quantum registers from the circuit, leaving underlying bits
    /// in place.
    ///
    /// Raises:
    ///     DAGCircuitError: a qreg is not a QuantumRegister, or is not in
    ///     the circuit.
    #[pyo3(signature = (*qregs))]
    fn remove_qregs(&mut self, py: Python, qregs: &Bound<PyTuple>) -> PyResult<()> {
        let mut non_regs = Vec::new();
        let mut unknown_regs = Vec::new();
        for reg in qregs.iter() {
            if !reg.is_instance(self.circuit_module.quantum_register.bind(py))? {
                non_regs.push(reg);
            } else if self.qregs.bind(py).values().contains(&reg)? {
                // TODO: make check not quadratic
                unknown_regs.push(reg);
            }
        }
        if !non_regs.is_empty() {
            return Err(DAGCircuitError::new_err(format!(
                "qregs not of type QuantumRegister: {:?}",
                non_regs
            )));
        }
        if !unknown_regs.is_empty() {
            return Err(DAGCircuitError::new_err(format!(
                "qregs not in circuit: {:?}",
                unknown_regs
            )));
        }

        for qreg in qregs {
            self.qregs
                .bind(py)
                .del_item(qreg.getattr(intern!(py, "name"))?)?;
            for (i, bit) in qreg.iter()?.enumerate() {
                let bit = bit?;
                let bit_position = self
                    .qubit_locations
                    .bind(py)
                    .get_item(bit)?
                    .unwrap()
                    .downcast_into_exact::<BitLocations>()?;
                bit_position
                    .borrow()
                    .registers
                    .bind(py)
                    .as_any()
                    .call_method1(intern!(py, "remove"), ((&qreg, i),))?;
            }
        }
        Ok(())
    }

    /// Verify that the condition is valid.
    ///
    /// Args:
    ///     name (string): used for error reporting
    ///     condition (tuple or None): a condition tuple (ClassicalRegister, int) or (Clbit, bool)
    ///
    /// Raises:
    ///     DAGCircuitError: if conditioning on an invalid register
    fn _check_condition(&self, py: Python, name: &str, condition: &Bound<PyAny>) -> PyResult<()> {
        if condition.is_none() {
            return Ok(());
        }

        let resources = self.control_flow_module.condition_resources(condition)?;
        for reg in resources.cregs.bind(py) {
            if !self
                .cregs
                .bind(py)
                .contains(reg.getattr(intern!(py, "name"))?)?
            {
                return Err(DAGCircuitError::new_err(format!(
                    "invalid creg in condition for {}",
                    name
                )));
            }
        }

        for bit in resources.clbits.bind(py) {
            if self.clbits.find(&bit).is_none() {
                return Err(DAGCircuitError::new_err(format!(
                    "invalid clbits in condition for {}",
                    name
                )));
            }
        }

        Ok(())
    }

    /// Return a copy of self with the same structure but empty.
    ///
    /// That structure includes:
    ///     * name and other metadata
    ///     * global phase
    ///     * duration
    ///     * all the qubits and clbits, including the registers.
    ///
    /// Returns:
    ///     DAGCircuit: An empty copy of self.
    fn copy_empty_like(&self, py: Python) -> PyResult<Self> {
        // TODO: clone interners!
        let mut target_dag = DAGCircuit::new(py)?;
        target_dag.name = self.name.as_ref().map(|n| n.clone_ref(py));
        target_dag.global_phase = self.global_phase.clone_ref(py);
        target_dag.duration = self.duration.as_ref().map(|d| d.clone_ref(py));
        target_dag.unit = self.unit.clone();
        target_dag.metadata = self.metadata.as_ref().map(|m| m.clone_ref(py));

        for bit in self.qubits.bits() {
            target_dag.add_qubit_unchecked(py, bit.bind(py))?;
        }
        for bit in self.clbits.bits() {
            target_dag.add_clbit_unchecked(py, bit.bind(py))?;
        }
        for reg in self.qregs.bind(py).values() {
            target_dag.add_qreg(py, &reg)?;
        }
        for reg in self.cregs.bind(py).values() {
            target_dag.add_creg(py, &reg)?;
        }
        Ok(target_dag)
    }

    /// Apply an operation to the output of the circuit.
    ///
    /// Args:
    ///     op (qiskit.circuit.Operation): the operation associated with the DAG node
    ///     qargs (tuple[~qiskit.circuit.Qubit]): qubits that op will be applied to
    ///     cargs (tuple[Clbit]): cbits that op will be applied to
    ///     check (bool): If ``True`` (default), this function will enforce that the
    ///         :class:`.DAGCircuit` data-structure invariants are maintained (all ``qargs`` are
    ///         :class:`~.circuit.Qubit`\\ s, all are in the DAG, etc).  If ``False``, the caller *must*
    ///         uphold these invariants itself, but the cost of several checks will be skipped.
    ///         This is most useful when building a new DAG from a source of known-good nodes.
    /// Returns:
    ///     DAGOpNode: the node for the op that was added to the dag
    ///
    /// Raises:
    ///     DAGCircuitError: if a leaf node is connected to multiple outputs
    #[pyo3(name = "apply_operation_back", signature = (op, qargs=None, cargs=None, *, check=true))]
    fn py_apply_operation_back(
        &mut self,
        py: Python,
        op: Bound<PyAny>,
        qargs: Option<TupleLikeArg>,
        cargs: Option<TupleLikeArg>,
        check: bool,
    ) -> PyResult<Py<PyAny>> {
        let old_op = op.clone().unbind();
        let op = convert_py_to_operation_type(py, op.unbind())?;
        let qargs = qargs.map(|q| q.value);
        let cargs = cargs.map(|c| c.value);
        let node = {
            let qubits_id = Interner::intern(
                &mut self.qargs_cache,
                self.qubits.map_bits(qargs.iter().flatten())?.collect(),
            )?;
            let clbits_id = Interner::intern(
                &mut self.cargs_cache,
                self.clbits.map_bits(cargs.iter().flatten())?.collect(),
            )?;
            let instr = PackedInstruction::new(
                op.operation,
                qubits_id,
                clbits_id,
                op.params,
                op.label,
                op.duration,
                op.unit,
                op.condition,
                #[cfg(feature = "cache_pygates")]
                Some(old_op.clone_ref(py)),
            );

            if check {
                if let Some(condition) = instr.condition() {
                    self._check_condition(py, instr.op.name(), condition.bind(py))?;
                }

                for b in self.qargs_cache.intern(instr.qubits_id) {
                    if !self.qubit_output_map.contains_key(b) {
                        return Err(DAGCircuitError::new_err(format!(
                            "qubit {} not found in output map",
                            self.qubits.get(*b).unwrap()
                        )));
                    }
                }

                for b in self.cargs_cache.intern(instr.clbits_id) {
                    if !self.clbit_output_map.contains_key(b) {
                        return Err(DAGCircuitError::new_err(format!(
                            "clbit {} not found in output map",
                            self.clbits.get(*b).unwrap()
                        )));
                    }
                }

                if self.may_have_additional_wires(py, &instr) {
                    let (clbits, vars) = self.additional_wires(py, &instr)?;
                    for b in clbits {
                        if !self.clbit_output_map.contains_key(&b) {
                            return Err(DAGCircuitError::new_err(format!(
                                "clbit {} not found in output map",
                                self.clbits.get(b).unwrap()
                            )));
                        }
                    }
                    for v in vars {
                        if !self.var_output_map.contains_key(&v) {
                            return Err(DAGCircuitError::new_err(format!(
                                "var {} not found in output map",
                                v
                            )));
                        }
                    }
                }
            }
            self.push_back(py, instr)?
        };

        self.get_node(py, node)
    }

    /// Apply an operation to the input of the circuit.
    ///
    /// Args:
    ///     op (qiskit.circuit.Operation): the operation associated with the DAG node
    ///     qargs (tuple[~qiskit.circuit.Qubit]): qubits that op will be applied to
    ///     cargs (tuple[Clbit]): cbits that op will be applied to
    ///     check (bool): If ``True`` (default), this function will enforce that the
    ///         :class:`.DAGCircuit` data-structure invariants are maintained (all ``qargs`` are
    ///         :class:`~.circuit.Qubit`\\ s, all are in the DAG, etc).  If ``False``, the caller *must*
    ///         uphold these invariants itself, but the cost of several checks will be skipped.
    ///         This is most useful when building a new DAG from a source of known-good nodes.
    /// Returns:
    ///     DAGOpNode: the node for the op that was added to the dag
    ///
    /// Raises:
    ///     DAGCircuitError: if initial nodes connected to multiple out edges
    #[pyo3(name = "apply_operation_front", signature = (op, qargs=None, cargs=None, *, check=true))]
    fn py_apply_operation_front(
        &mut self,
        py: Python,
        op: Bound<PyAny>,
        qargs: Option<TupleLikeArg>,
        cargs: Option<TupleLikeArg>,
        check: bool,
    ) -> PyResult<Py<PyAny>> {
        let old_op = op.clone().unbind();
        let op = convert_py_to_operation_type(py, op.unbind())?;
        let qargs = qargs.map(|q| q.value);
        let cargs = cargs.map(|c| c.value);
        let node = {
            let qubits_id = Interner::intern(
                &mut self.qargs_cache,
                self.qubits.map_bits(qargs.iter().flatten())?.collect(),
            )?;
            let clbits_id = Interner::intern(
                &mut self.cargs_cache,
                self.clbits.map_bits(cargs.iter().flatten())?.collect(),
            )?;
            let instr = PackedInstruction::new(
                op.operation,
                qubits_id,
                clbits_id,
                op.params,
                op.label,
                op.duration,
                op.unit,
                op.condition,
                #[cfg(feature = "cache_pygates")]
                Some(old_op.clone_ref(py)),
            );

            if check {
                if let Some(condition) = instr.condition() {
                    self._check_condition(py, instr.op.name(), condition.bind(py))?;
                }

                for b in self.qargs_cache.intern(instr.qubits_id) {
                    if !self.qubit_output_map.contains_key(b) {
                        return Err(DAGCircuitError::new_err(format!(
                            "qubit {} not found in output map",
                            self.qubits.get(*b).unwrap()
                        )));
                    }
                }

                for b in self.cargs_cache.intern(instr.clbits_id) {
                    if !self.clbit_output_map.contains_key(b) {
                        return Err(DAGCircuitError::new_err(format!(
                            "clbit {} not found in output map",
                            self.clbits.get(*b).unwrap()
                        )));
                    }
                }

                if self.may_have_additional_wires(py, &instr) {
                    let (clbits, vars) = self.additional_wires(py, &instr)?;
                    for b in clbits {
                        if !self.clbit_output_map.contains_key(&b) {
                            return Err(DAGCircuitError::new_err(format!(
                                "clbit {} not found in output map",
                                self.clbits.get(b).unwrap()
                            )));
                        }
                    }
                    for v in vars {
                        if !self.var_output_map.contains_key(&v) {
                            return Err(DAGCircuitError::new_err(format!(
                                "var {} not found in output map",
                                v
                            )));
                        }
                    }
                }
            }
            self.push_front(py, instr)?
        };

        self.get_node(py, node)
    }

    /// Compose the ``other`` circuit onto the output of this circuit.
    ///
    /// A subset of input wires of ``other`` are mapped
    /// to a subset of output wires of this circuit.
    ///
    /// ``other`` can be narrower or of equal width to ``self``.
    ///
    /// Args:
    ///     other (DAGCircuit): circuit to compose with self
    ///     qubits (list[~qiskit.circuit.Qubit|int]): qubits of self to compose onto.
    ///     clbits (list[Clbit|int]): clbits of self to compose onto.
    ///     front (bool): If True, front composition will be performed (not implemented yet)
    ///     inplace (bool): If True, modify the object. Otherwise return composed circuit.
    ///
    /// Returns:
    ///     DAGCircuit: the composed dag (returns None if inplace==True).
    ///
    /// Raises:
    ///     DAGCircuitError: if ``other`` is wider or there are duplicate edge mappings.
    #[pyo3(signature = (other, qubits=None, clbits=None, front=false, inplace=true))]
    fn compose(
        slf: PyRefMut<Self>,
        py: Python,
        other: &DAGCircuit,
        qubits: Option<Bound<PyList>>,
        clbits: Option<Bound<PyList>>,
        front: bool,
        inplace: bool,
    ) -> PyResult<Option<Py<PyAny>>> {
        if front {
            return Err(DAGCircuitError::new_err(
                "Front composition not supported yet.",
            ));
        }

        if other.qubits.len() > slf.qubits.len() || other.clbits.len() > slf.clbits.len() {
            return Err(DAGCircuitError::new_err(
                "Trying to compose with another DAGCircuit which has more 'in' edges.",
            ));
        }

        // Number of qubits and clbits must match number in circuit or None
        let identity_qubit_map = other
            .qubits
            .bits()
            .iter()
            .zip(slf.qubits.bits())
            .into_py_dict_bound(py);
        let identity_clbit_map = other
            .clbits
            .bits()
            .iter()
            .zip(slf.clbits.bits())
            .into_py_dict_bound(py);

        let qubit_map: Bound<PyDict> = match qubits {
            None => identity_qubit_map.clone(),
            Some(qubits) => {
                if qubits.len() != other.qubits.len() {
                    return Err(DAGCircuitError::new_err(concat!(
                        "Number of items in qubits parameter does not",
                        " match number of qubits in the circuit."
                    )));
                }

                let self_qubits = slf.qubits.cached().bind(py);
                let other_qubits = other.qubits.cached().bind(py);
                let dict = PyDict::new_bound(py);
                for (i, q) in qubits.iter().enumerate() {
                    let q = if q.is_instance_of::<PyInt>() {
                        self_qubits.get_item(q.extract()?)?
                    } else {
                        q
                    };

                    dict.set_item(other_qubits.get_item(i)?, q)?;
                }
                dict
            }
        };

        let clbit_map: Bound<PyDict> = match clbits {
            None => identity_clbit_map.clone(),
            Some(clbits) => {
                if clbits.len() != other.clbits.len() {
                    return Err(DAGCircuitError::new_err(concat!(
                        "Number of items in clbits parameter does not",
                        " match number of clbits in the circuit."
                    )));
                }

                let self_clbits = slf.clbits.cached().bind(py);
                let other_clbits = other.clbits.cached().bind(py);
                let dict = PyDict::new_bound(py);
                for (i, q) in clbits.iter().enumerate() {
                    let q = if q.is_instance_of::<PyInt>() {
                        self_clbits.get_item(q.extract()?)?
                    } else {
                        q
                    };

                    dict.set_item(other_clbits.get_item(i)?, q)?;
                }
                dict
            }
        };

        let edge_map = if qubit_map.is_empty() && clbit_map.is_empty() {
            // try to do a 1-1 mapping in order
            identity_qubit_map
                .iter()
                .chain(identity_clbit_map.iter())
                .into_py_dict_bound(py)
        } else {
            qubit_map
                .iter()
                .chain(clbit_map.iter())
                .into_py_dict_bound(py)
        };

        {
            // TODO: is there a better way to do this?
            let edge_map_values: Vec<_> = edge_map.values().iter().collect();
            if PySet::new_bound(py, edge_map_values.as_slice())?.len() != edge_map.len() {
                return Err(DAGCircuitError::new_err("duplicates in wire_map"));
            }
        }

        // Compose
        let mut dag: PyRefMut<DAGCircuit> = if inplace {
            slf
        } else {
            Py::new(py, slf.clone())?.into_bound(py).borrow_mut()
        };

        dag.global_phase = dag.global_phase.bind(py).add(&other.global_phase)?.unbind();

        for (gate, cals) in other.calibrations.iter() {
            dag.calibrations[gate]
                .bind(py)
                .update(&cals.bind(py).as_mapping())?;
        }

        let variable_mapper = PyVariableMapper::new(
            py,
            dag.cregs.bind(py).values().into_any(),
            Some(edge_map),
            None,
            Some(wrap_pyfunction_bound!(reject_new_register, py)?.to_object(py)),
        );
        // if qubits is None:
        //     qubit_map = identity_qubit_map
        // elif len(qubits) != len(other.qubits):
        //     raise DAGCircuitError
        // else:
        //     qubit_map = {
        //         other.qubits[i]: (self.qubits[q] if isinstance(q, int) else q)
        //         for i, q in enumerate(qubits)
        //     }
        // if clbits is None:
        //     clbit_map = identity_clbit_map
        // elif len(clbits) != len(other.clbits):
        //     raise DAGCircuitError(
        //         "Number of items in clbits parameter does not"
        //         " match number of clbits in the circuit."
        //     )
        // else:
        //     clbit_map = {
        //         other.clbits[i]: (self.clbits[c] if isinstance(c, int) else c)
        //         for i, c in enumerate(clbits)
        //     }
        // edge_map = {**qubit_map, **clbit_map} or None
        //
        // # if no edge_map, try to do a 1-1 mapping in order
        // if edge_map is None:
        //     edge_map = {**identity_qubit_map, **identity_clbit_map}
        //
        // # Check the edge_map for duplicate values
        // if len(set(edge_map.values())) != len(edge_map):
        //     raise DAGCircuitError("duplicates in wire_map")
        //
        // # Compose
        // if inplace:
        //     dag = self
        // else:
        //     dag = copy.deepcopy(self)
        // dag.global_phase += other.global_phase
        //
        // for gate, cals in other.calibrations.items():
        //     dag._calibrations[gate].update(cals)
        //
        // # Ensure that the error raised here is a `DAGCircuitError` for backwards compatibility.
        // def _reject_new_register(reg):
        //     raise DAGCircuitError(f"No register with '{reg.bits}' to map this expression onto.")
        //
        // variable_mapper = _classical_resource_map.VariableMapper(
        //     dag.cregs.values(), edge_map, _reject_new_register
        // )
        // for nd in other.topological_nodes():
        //     if isinstance(nd, DAGInNode):
        //         # if in edge_map, get new name, else use existing name
        //         m_wire = edge_map.get(nd.wire, nd.wire)
        //         # the mapped wire should already exist
        //         if m_wire not in dag.output_map:
        //             raise DAGCircuitError(
        //                 "wire %s[%d] not in self" % (m_wire.register.name, m_wire.index)
        //             )
        //         if nd.wire not in other._wires:
        //             raise DAGCircuitError(
        //                 "inconsistent wire type for %s[%d] in other"
        //                 % (nd.register.name, nd.wire.index)
        //             )
        //     elif isinstance(nd, DAGOutNode):
        //         # ignore output nodes
        //         pass
        //     elif isinstance(nd, DAGOpNode):
        //         m_qargs = [edge_map.get(x, x) for x in nd.qargs]
        //         m_cargs = [edge_map.get(x, x) for x in nd.cargs]
        //         op = nd.op.copy()
        //         if (condition := getattr(op, "condition", None)) is not None:
        //             if not isinstance(op, ControlFlowOp):
        //                 op = op.c_if(*variable_mapper.map_condition(condition, allow_reorder=True))
        //             else:
        //                 op.condition = variable_mapper.map_condition(condition, allow_reorder=True)
        //         elif isinstance(op, SwitchCaseOp):
        //             op.target = variable_mapper.map_target(op.target)
        //         dag.apply_operation_back(op, m_qargs, m_cargs, check=False)
        //     else:
        //         raise DAGCircuitError("bad node type %s" % type(nd))
        //
        // if not inplace:
        //     return dag
        // else:
        //     return None
        todo!()
    }

    /// Reverse the operations in the ``self`` circuit.
    ///
    /// Returns:
    ///     DAGCircuit: the reversed dag.
    fn reverse_ops(&mut self) -> PyResult<()> {
        // # TODO: speed up
        // # pylint: disable=cyclic-import
        // from qiskit.converters import dag_to_circuit, circuit_to_dag
        //
        // qc = dag_to_circuit(self)
        // reversed_qc = qc.reverse_ops()
        // reversed_dag = circuit_to_dag(reversed_qc)
        // return reversed_dag
        todo!()
    }

    /// Return idle wires.
    ///
    /// Args:
    ///     ignore (list(str)): List of node names to ignore. Default: []
    ///
    /// Yields:
    ///     Bit: Bit in idle wire.
    ///
    /// Raises:
    ///     DAGCircuitError: If the DAG is invalid
    fn idle_wires(&self, py: Python, ignore: Option<&Bound<PyList>>) -> PyResult<Py<PyIterator>> {
        let mut result: Vec<PyObject> = Vec::new();
        let wires = self
            .qubit_input_map
            .keys()
            .cloned()
            .map(Wire::Qubit)
            .chain(self.clbit_input_map.keys().cloned().map(Wire::Clbit))
            .chain(self.var_input_map.keys().map(Wire::Var));
        match ignore {
            Some(ignore) => {
                // Convert the list to a Rust set.
                let ignore_set = ignore
                    .into_iter()
                    .map(|s| s.extract())
                    .collect::<PyResult<HashSet<String>>>()?;
                for wire in wires {
                    let nodes_found = self.nodes_on_wire(&wire, true).into_iter().any(|node| {
                        let weight = self.dag.node_weight(node).unwrap();
                        if let NodeType::Operation(packed) = weight {
                            !ignore_set.contains(&packed.op.name().to_string())
                        } else {
                            false
                        }
                    });

                    if !nodes_found {
                        result.push(match wire {
                            Wire::Qubit(qubit) => self.qubits.get(qubit).unwrap().clone_ref(py),
                            Wire::Clbit(clbit) => self.clbits.get(clbit).unwrap().clone_ref(py),
                            Wire::Var(var) => var,
                        });
                    }
                }
            }
            None => {
                for wire in wires {
                    if self.is_wire_idle(&wire)? {
                        result.push(match wire {
                            Wire::Qubit(qubit) => self.qubits.get(qubit).unwrap().clone_ref(py),
                            Wire::Clbit(clbit) => self.clbits.get(clbit).unwrap().clone_ref(py),
                            Wire::Var(var) => var,
                        });
                    }
                }
            }
        }
        Ok(PyTuple::new_bound(py, result).into_any().iter()?.unbind())
    }

    /// Return the number of operations.  If there is control flow present, this count may only
    /// be an estimate, as the complete control-flow path cannot be statically known.
    ///
    /// Args:
    ///     recurse: if ``True``, then recurse into control-flow operations.  For loops with
    ///         known-length iterators are counted unrolled.  If-else blocks sum both of the two
    ///         branches.  While loops are counted as if the loop body runs once only.  Defaults to
    ///         ``False`` and raises :class:`.DAGCircuitError` if any control flow is present, to
    ///         avoid silently returning a mostly meaningless number.
    ///
    /// Returns:
    ///     int: the circuit size
    ///
    /// Raises:
    ///     DAGCircuitError: if an unknown :class:`.ControlFlowOp` is present in a call with
    ///         ``recurse=True``, or any control flow is present in a non-recursive call.
    #[pyo3(signature= (*, recurse=false))]
    fn size(&self, py: Python, recurse: bool) -> PyResult<usize> {
        let length = self.dag.node_count() - self.width() * 2;
        if !recurse {
            // TODO: do this once in module struct `new`.
            let control_flow_op_names: PyResult<Vec<String>> = self
                .control_flow_module
                .control_flow_op_names
                .bind(py)
                .iter()
                .map(|s| s.extract())
                .collect();
            if control_flow_op_names?
                .into_iter()
                .any(|n| self.op_names.contains_key(&n))
            {
                return Err(DAGCircuitError::new_err(concat!(
                    "Size with control flow is ambiguous.",
                    " You may use `recurse=True` to get a result",
                    " but see this method's documentation for the meaning of this."
                )));
            }
            return Ok(length);
        }

        // length = len(self._multi_graph) - 2 * len(self._wires)
        // if not recurse:
        //     if any(x in self._op_names for x in CONTROL_FLOW_OP_NAMES):
        //         raise DAGCircuitError(
        //             "Size with control flow is ambiguous."
        //             " You may use `recurse=True` to get a result,"
        //             " but see this method's documentation for the meaning of this."
        //         )
        //     return length
        // # pylint: disable=cyclic-import
        // from qiskit.converters import circuit_to_dag
        //
        // for node in self.op_nodes(ControlFlowOp):
        //     if isinstance(node.op, ForLoopOp):
        //         indexset = node.op.params[0]
        //         inner = len(indexset) * circuit_to_dag(node.op.blocks[0]).size(recurse=True)
        //     elif isinstance(node.op, WhileLoopOp):
        //         inner = circuit_to_dag(node.op.blocks[0]).size(recurse=True)
        //     elif isinstance(node.op, (IfElseOp, SwitchCaseOp)):
        //         inner = sum(circuit_to_dag(block).size(recurse=True) for block in node.op.blocks)
        //     else:
        //         raise DAGCircuitError(f"unknown control-flow type: '{node.op.name}'")
        //     # Replace the "1" for the node itself with the actual count.
        //     length += inner - 1
        // return length
        todo!()
    }

    /// Return the circuit depth.  If there is control flow present, this count may only be an
    /// estimate, as the complete control-flow path cannot be statically known.
    ///
    /// Args:
    ///     recurse: if ``True``, then recurse into control-flow operations.  For loops
    ///         with known-length iterators are counted as if the loop had been manually unrolled
    ///         (*i.e.* with each iteration of the loop body written out explicitly).
    ///         If-else blocks take the longer case of the two branches.  While loops are counted as
    ///         if the loop body runs once only.  Defaults to ``False`` and raises
    ///         :class:`.DAGCircuitError` if any control flow is present, to avoid silently
    ///         returning a nonsensical number.
    ///
    /// Returns:
    ///     int: the circuit depth
    ///
    /// Raises:
    ///     DAGCircuitError: if not a directed acyclic graph
    ///     DAGCircuitError: if unknown control flow is present in a recursive call, or any control
    ///         flow is present in a non-recursive call.
    #[pyo3(signature= (*, recurse=false))]
    fn depth(&self, recurse: bool) -> PyResult<usize> {
        // if recurse:
        //     from qiskit.converters import circuit_to_dag  # pylint: disable=cyclic-import
        //
        //     node_lookup = {}
        //     for node in self.op_nodes(ControlFlowOp):
        //         weight = len(node.op.params[0]) if isinstance(node.op, ForLoopOp) else 1
        //         if weight == 0:
        //             node_lookup[node._node_id] = 0
        //         else:
        //             node_lookup[node._node_id] = weight * max(
        //                 circuit_to_dag(block).depth(recurse=True) for block in node.op.blocks
        //             )
        //
        //     def weight_fn(_source, target, _edge):
        //         return node_lookup.get(target, 1)
        //
        // else:
        //     if any(x in self._op_names for x in CONTROL_FLOW_OP_NAMES):
        //         raise DAGCircuitError(
        //             "Depth with control flow is ambiguous."
        //             " You may use `recurse=True` to get a result,"
        //             " but see this method's documentation for the meaning of this."
        //         )
        //     weight_fn = None
        //
        // try:
        //     depth = rx.dag_longest_path_length(self._multi_graph, weight_fn) - 1
        // except rx.DAGHasCycle as ex:
        //     raise DAGCircuitError("not a DAG") from ex
        // return depth if depth >= 0 else 0
        todo!()
    }

    /// Return the total number of qubits + clbits used by the circuit.
    /// This function formerly returned the number of qubits by the calculation
    /// return len(self._wires) - self.num_clbits()
    /// but was changed by issue #2564 to return number of qubits + clbits
    /// with the new function DAGCircuit.num_qubits replacing the former
    /// semantic of DAGCircuit.width().
    fn width(&self) -> usize {
        self.qubits.len() + self.clbits.len()
    }

    /// Return the total number of qubits used by the circuit.
    /// num_qubits() replaces former use of width().
    /// DAGCircuit.width() now returns qubits + clbits for
    /// consistency with Circuit.width() [qiskit-terra #2564].
    fn num_qubits(&self) -> usize {
        self.qubits.len()
    }

    /// Return the total number of classical bits used by the circuit.
    fn num_clbits(&self) -> usize {
        self.clbits.len()
    }

    /// Compute how many components the circuit can decompose into.
    fn num_tensor_factors(&self) -> usize {
        // return rx.number_weakly_connected_components(self._multi_graph)
        todo!()
    }

    fn __eq__(&self, py: Python, other: &DAGCircuit) -> PyResult<bool> {
        // Try to convert to float, but in case of unbound ParameterExpressions
        // a TypeError will be raise, fallback to normal equality in those
        // cases.
        let self_phase = match self
            .global_phase
            .bind(py)
            .call_method0(intern!(py, "__float__"))
        {
            Err(e) if !e.is_instance_of::<PyTypeError>(py) => {
                return Err(e);
            }
            res => res.ok(),
        };
        let other_phase = match other
            .global_phase
            .bind(py)
            .call_method0(intern!(py, "__float__"))
        {
            Err(e) if !e.is_instance_of::<PyTypeError>(py) => {
                return Err(e);
            }
            res => res.ok(),
        };
        match (self_phase, other_phase) {
            (Some(self_phase), Some(other_phase)) => {
                let self_phase: f64 = self_phase.extract()?;
                let other_phase: f64 = other_phase.extract()?;
                if (((self_phase - other_phase + PI) % (2.0 * PI)) - PI).abs() > 1.0e-10 {
                    return Ok(false);
                }
            }
            _ => {
                if !self.global_phase.bind(py).eq(other.global_phase.bind(py))? {
                    return Ok(false);
                }
            }
        }

        if self.calibrations.len() != other.calibrations.len() {
            return Ok(false);
        }

        for (k, v1) in &self.calibrations {
            match other.calibrations.get(k) {
                Some(v2) => {
                    if !v1.bind(py).eq(v2.bind(py))? {
                        return Ok(false);
                    }
                }
                None => {
                    return Ok(false);
                }
            }
        }

        let self_bit_indices = {
            let indices = self
                .qubits
                .bits()
                .iter()
                .chain(self.clbits.bits())
                .enumerate()
                .map(|(idx, bit)| (bit, idx));
            indices.into_py_dict_bound(py)
        };

        let other_bit_indices = {
            let indices = other
                .qubits
                .bits()
                .iter()
                .chain(other.clbits.bits())
                .enumerate()
                .map(|(idx, bit)| (bit, idx));
            indices.into_py_dict_bound(py)
        };

        // Check if qregs are the same.
        let self_qregs = self.qregs.bind(py);
        let other_qregs = other.qregs.bind(py);
        if self_qregs.len() != other_qregs.len() {
            return Ok(false);
        }
        for (regname, self_bits) in self_qregs {
            let self_bits = self_bits.downcast_into_exact::<PyList>()?;
            let other_bits = match other_qregs.get_item(regname)? {
                Some(bits) => bits.downcast_into_exact::<PyList>()?,
                None => return Ok(false),
            };
            if !self
                .qubits
                .map_bits(self_bits)?
                .eq(other.qubits.map_bits(other_bits)?)
            {
                return Ok(false);
            }
        }

        // Check if cregs are the same.
        let self_cregs = self.cregs.bind(py);
        let other_cregs = other.cregs.bind(py);
        if self_cregs.len() != other_cregs.len() {
            return Ok(false);
        }

        for (regname, self_bits) in self_cregs {
            let self_bits = self_bits.downcast_into_exact::<PyList>()?;
            let other_bits = match other_cregs.get_item(regname)? {
                Some(bits) => bits.downcast_into_exact::<PyList>()?,
                None => return Ok(false),
            };
            if !self
                .clbits
                .map_bits(self_bits)?
                .eq(other.clbits.map_bits(other_bits)?)
            {
                return Ok(false);
            }
        }

        todo!()
        // Check for VF2 isomorphic match.
        // self.topological_nodes()
        // let semantic_eq = DAG_NODE.get_bound(py).getattr(intern!(py, "semantic_eq"))?;
        // let node_match = |n1, n2| -> bool {
        //     semantic_eq
        //         .call1((n1, n2, self_bit_indices, other_bit_indices)).map_or(false, |r| r.extract().unwrap_or(false))
        // };
        // Ok(petgraph::algo::is_isomorphic_matching(
        //     &self.dag,
        //     &other.dag,
        //     node_match,
        //     |_, _| true,
        // ))
    }

    /// Yield nodes in topological order.
    ///
    /// Args:
    ///     key (Callable): A callable which will take a DAGNode object and
    ///         return a string sort key. If not specified the
    ///         :attr:`~qiskit.dagcircuit.DAGNode.sort_key` attribute will be
    ///         used as the sort key for each node.
    ///
    /// Returns:
    ///     generator(DAGOpNode, DAGInNode, or DAGOutNode): node in topological order
    #[pyo3(name = "topological_nodes")]
    fn py_topological_nodes(
        &self,
        py: Python,
        key: Option<Bound<PyAny>>,
    ) -> PyResult<Py<PyIterator>> {
        let nodes: PyResult<Vec<_>> = if let Some(key) = key {
            self.topological_key_sort(py, &key)?
                .map(|node| self.get_node(py, node))
                .collect()
        } else {
            // Good path, using interner IDs.
            self.topological_nodes()?
                .map(|n| self.get_node(py, n))
                .collect()
        };

        Ok(PyTuple::new_bound(py, nodes?)
            .into_any()
            .iter()
            .unwrap()
            .unbind())
    }

    /// Yield op nodes in topological order.
    ///
    /// Allowed to pass in specific key to break ties in top order
    ///
    /// Args:
    ///     key (Callable): A callable which will take a DAGNode object and
    ///         return a string sort key. If not specified the
    ///         :attr:`~qiskit.dagcircuit.DAGNode.sort_key` attribute will be
    ///         used as the sort key for each node.
    ///
    /// Returns:
    ///     generator(DAGOpNode): op node in topological order
    #[pyo3(name = "topological_op_nodes")]
    fn py_topological_op_nodes(
        &self,
        py: Python,
        key: Option<Bound<PyAny>>,
    ) -> PyResult<Py<PyIterator>> {
        let nodes: PyResult<Vec<_>> = if let Some(key) = key {
            self.topological_key_sort(py, &key)?
                .filter_map(|node| match self.dag.node_weight(node) {
                    Some(NodeType::Operation(_)) => Some(self.get_node(py, node)),
                    _ => None,
                })
                .collect()
        } else {
            // Good path, using interner IDs.
            self.topological_op_nodes()?
                .map(|n| self.get_node(py, n))
                .collect()
        };

        Ok(PyTuple::new_bound(py, nodes?)
            .into_any()
            .iter()
            .unwrap()
            .unbind())
    }

    /// Replace a block of nodes with a single node.
    ///
    /// This is used to consolidate a block of DAGOpNodes into a single
    /// operation. A typical example is a block of gates being consolidated
    /// into a single ``UnitaryGate`` representing the unitary matrix of the
    /// block.
    ///
    /// Args:
    ///     node_block (List[DAGNode]): A list of dag nodes that represents the
    ///         node block to be replaced
    ///     op (qiskit.circuit.Operation): The operation to replace the
    ///         block with
    ///     wire_pos_map (Dict[Bit, int]): The dictionary mapping the bits to their positions in the
    ///         output ``qargs`` or ``cargs``. This is necessary to reconstruct the arg order over
    ///         multiple gates in the combined single op node.  If a :class:`.Bit` is not in the
    ///         dictionary, it will not be added to the args; this can be useful when dealing with
    ///         control-flow operations that have inherent bits in their ``condition`` or ``target``
    ///         fields.
    ///     cycle_check (bool): When set to True this method will check that
    ///         replacing the provided ``node_block`` with a single node
    ///         would introduce a cycle (which would invalidate the
    ///         ``DAGCircuit``) and will raise a ``DAGCircuitError`` if a cycle
    ///         would be introduced. This checking comes with a run time
    ///         penalty. If you can guarantee that your input ``node_block`` is
    ///         a contiguous block and won't introduce a cycle when it's
    ///         contracted to a single node, this can be set to ``False`` to
    ///         improve the runtime performance of this method.
    ///
    /// Raises:
    ///     DAGCircuitError: if ``cycle_check`` is set to ``True`` and replacing
    ///         the specified block introduces a cycle or if ``node_block`` is
    ///         empty.
    ///
    /// Returns:
    ///     DAGOpNode: The op node that replaces the block.
    #[pyo3(signature = (node_block, op, wire_pos_map, cycle_check=true))]
    fn replace_block_with_op(
        &mut self,
        py: Python,
        node_block: Vec<PyRef<DAGNode>>,
        op: Bound<PyAny>,
        wire_pos_map: &Bound<PyDict>,
        cycle_check: bool,
    ) -> PyResult<Py<PyAny>> {
        // If node block is empty return early
        if node_block.is_empty() {
            return Err(DAGCircuitError::new_err(
                "Can't replace an empty 'node_block'",
            ));
        }

        let mut qubit_pos_map: HashMap<Qubit, usize> = HashMap::new();
        let mut clbit_pos_map: HashMap<Clbit, usize> = HashMap::new();
        for (bit, index) in wire_pos_map.iter() {
            if bit.is_instance(self.circuit_module.qubit.bind(py))? {
                qubit_pos_map.insert(self.qubits.find(&bit).unwrap(), index.extract()?);
            } else if bit.is_instance(self.circuit_module.clbit.bind(py))? {
                clbit_pos_map.insert(self.clbits.find(&bit).unwrap(), index.extract()?);
            } else {
                return Err(DAGCircuitError::new_err(
                    "Wire map keys must be Qubit or Clbit instances.",
                ));
            }
        }

        let block_ids: Vec<_> = node_block.iter().map(|n| n.node.unwrap()).collect();

        let mut block_op_names = Vec::new();
        let mut block_qargs: IndexSet<Qubit> = IndexSet::new();
        let mut block_cargs: IndexSet<Clbit> = IndexSet::new();
        for nd in &block_ids {
            let weight = self.dag.node_weight(*nd);
            match weight {
                Some(NodeType::Operation(packed)) => {
                    block_op_names.push(packed.op.name().to_string());
                    block_qargs.extend(self.qargs_cache.intern(packed.qubits_id));
                    block_cargs.extend(self.cargs_cache.intern(packed.clbits_id));

                    let condition = packed
                        .extra_attrs
                        .iter()
                        .flat_map(|e| e.condition.as_ref().map(|c| c.bind(py)))
                        .next();
                    if let Some(condition) = condition {
                        block_cargs.extend(
                            self.clbits.map_bits(
                                self.control_flow_module
                                    .condition_resources(condition)?
                                    .clbits
                                    .bind(py),
                            )?,
                        );
                        continue;
                    }

                    // Add classical bits from SwitchCaseOp, if applicable.
                    if let OperationType::Instruction(ref op) = packed.op {
                        let op = op.instruction.bind(py);
                        if op.is_instance(self.circuit_module.switch_case_op.bind(py))? {
                            let target = op.getattr(intern!(py, "target"))?;
                            if target.is_instance(self.circuit_module.clbit.bind(py))? {
                                block_cargs.insert(self.clbits.find(&target).unwrap());
                            } else if target
                                .is_instance(self.circuit_module.classical_register.bind(py))?
                            {
                                block_cargs.extend(
                                    self.clbits
                                        .map_bits(target.extract::<Vec<Bound<PyAny>>>()?)?,
                                );
                            } else {
                                block_cargs.extend(
                                    self.clbits.map_bits(
                                        self.control_flow_module
                                            .node_resources(&target)?
                                            .clbits
                                            .bind(py),
                                    )?,
                                );
                            }
                        }
                    }
                }
                Some(_) => {
                    return Err(DAGCircuitError::new_err(
                        "Nodes in 'node_block' must be of type 'DAGOpNode'.",
                    ))
                }
                None => {
                    return Err(DAGCircuitError::new_err(
                        "Node in 'node_block' not found in DAG.",
                    ))
                }
            }
        }

        let mut block_qargs: Vec<Qubit> = block_qargs
            .into_iter()
            .filter(|q| qubit_pos_map.contains_key(q))
            .collect();
        block_qargs.sort_by_key(|q| qubit_pos_map[q]);

        let mut block_cargs: Vec<Clbit> = block_cargs
            .into_iter()
            .filter(|c| clbit_pos_map.contains_key(c))
            .collect();
        block_cargs.sort_by_key(|c| clbit_pos_map[c]);

        let old_op = op.unbind();
        let op = convert_py_to_operation_type(py, old_op.clone_ref(py))?;
        let op_name = op.operation.name().to_string();
        let qubits_id = Interner::intern(&mut self.qargs_cache, block_qargs)?;
        let clbits_id = Interner::intern(&mut self.cargs_cache, block_cargs)?;
        let weight = NodeType::Operation(PackedInstruction::new(
            op.operation,
            qubits_id,
            clbits_id,
            op.params,
            op.label,
            op.duration,
            op.unit,
            op.condition,
            #[cfg(feature = "cache_pygates")]
            Some(old_op),
        ));

        let new_node = self
            .dag
            .contract_nodes(block_ids, weight, cycle_check)
            .map_err(|e| match e {
                ContractError::DAGWouldCycle => DAGCircuitError::new_err(
                    "Replacing the specified node block would introduce a cycle",
                ),
            })?;

        self.increment_op(op_name);
        for name in block_op_names {
            self.decrement_op(name);
        }

        self.get_node(py, new_node)
    }

    /// Replace one node with dag.
    ///
    /// Args:
    ///     node (DAGOpNode): node to substitute
    ///     input_dag (DAGCircuit): circuit that will substitute the node
    ///     wires (list[Bit] | Dict[Bit, Bit]): gives an order for (qu)bits
    ///         in the input circuit. If a list, then the bits refer to those in the ``input_dag``,
    ///         and the order gets matched to the node wires by qargs first, then cargs, then
    ///         conditions.  If a dictionary, then a mapping of bits in the ``input_dag`` to those
    ///         that the ``node`` acts on.
    ///     propagate_condition (bool): If ``True`` (default), then any ``condition`` attribute on
    ///         the operation within ``node`` is propagated to each node in the ``input_dag``.  If
    ///         ``False``, then the ``input_dag`` is assumed to faithfully implement suitable
    ///         conditional logic already.  This is ignored for :class:`.ControlFlowOp`\\ s (i.e.
    ///         treated as if it is ``False``); replacements of those must already fulfill the same
    ///         conditional logic or this function would be close to useless for them.
    ///
    /// Returns:
    ///     dict: maps node IDs from `input_dag` to their new node incarnations in `self`.
    ///
    /// Raises:
    ///     DAGCircuitError: if met with unexpected predecessor/successors
    #[pyo3(signature = (node, input_dag, wires=None, propagate_condition=true))]
    fn substitute_node_with_dag(
        &mut self,
        node: &Bound<PyAny>,
        input_dag: &DAGCircuit,
        wires: Option<Bound<PyAny>>,
        propagate_condition: bool,
    ) -> Py<PyDict> {
        // if not isinstance(node, DAGOpNode):
        //     raise DAGCircuitError(f"expected node DAGOpNode, got {type(node)}")
        //
        // if isinstance(wires, dict):
        //     wire_map = wires
        // else:
        //     wires = input_dag.wires if wires is None else wires
        //     node_cargs = set(node.cargs)
        //     node_wire_order = list(node.qargs) + list(node.cargs)
        //     # If we're not propagating it, the number of wires in the input DAG should include the
        //     # condition as well.
        //     if not propagate_condition and self._operation_may_have_bits(node.op):
        //         node_wire_order += [
        //             bit for bit in self._bits_in_operation(node.op) if bit not in node_cargs
        //         ]
        //     if len(wires) != len(node_wire_order):
        //         raise DAGCircuitError(
        //             f"bit mapping invalid: expected {len(node_wire_order)}, got {len(wires)}"
        //         )
        //     wire_map = dict(zip(wires, node_wire_order))
        //     if len(wire_map) != len(node_wire_order):
        //         raise DAGCircuitError("bit mapping invalid: some bits have duplicate entries")
        // for input_dag_wire, our_wire in wire_map.items():
        //     if our_wire not in self.input_map:
        //         raise DAGCircuitError(f"bit mapping invalid: {our_wire} is not in this DAG")
        //     # Support mapping indiscriminately between Qubit and AncillaQubit, etc.
        //     check_type = Qubit if isinstance(our_wire, Qubit) else Clbit
        //     if not isinstance(input_dag_wire, check_type):
        //         raise DAGCircuitError(
        //             f"bit mapping invalid: {input_dag_wire} and {our_wire} are different bit types"
        //         )
        //
        // reverse_wire_map = {b: a for a, b in wire_map.items()}
        // # It doesn't make sense to try and propagate a condition from a control-flow op; a
        // # replacement for the control-flow op should implement the operation completely.
        // if (
        //     propagate_condition
        //     and not isinstance(node.op, ControlFlowOp)
        //     and (op_condition := getattr(node.op, "condition", None)) is not None
        // ):
        //     in_dag = input_dag.copy_empty_like()
        //     # The remapping of `condition` below is still using the old code that assumes a 2-tuple.
        //     # This is because this remapping code only makes sense in the case of non-control-flow
        //     # operations being replaced.  These can only have the 2-tuple conditions, and the
        //     # ability to set a condition at an individual node level will be deprecated and removed
        //     # in favour of the new-style conditional blocks.  The extra logic in here to add
        //     # additional wires into the map as necessary would hugely complicate matters if we tried
        //     # to abstract it out into the `VariableMapper` used elsewhere.
        //     target, value = op_condition
        //     if isinstance(target, Clbit):
        //         new_target = reverse_wire_map.get(target, Clbit())
        //         if new_target not in wire_map:
        //             in_dag.add_clbits([new_target])
        //             wire_map[new_target], reverse_wire_map[target] = target, new_target
        //         target_cargs = {new_target}
        //     else:  # ClassicalRegister
        //         mapped_bits = [reverse_wire_map.get(bit, Clbit()) for bit in target]
        //         for ours, theirs in zip(target, mapped_bits):
        //             # Update to any new dummy bits we just created to the wire maps.
        //             wire_map[theirs], reverse_wire_map[ours] = ours, theirs
        //         new_target = ClassicalRegister(bits=mapped_bits)
        //         in_dag.add_creg(new_target)
        //         target_cargs = set(new_target)
        //     new_condition = (new_target, value)
        //     for in_node in input_dag.topological_op_nodes():
        //         if getattr(in_node.op, "condition", None) is not None:
        //             raise DAGCircuitError(
        //                 "cannot propagate a condition to an element that already has one"
        //             )
        //         if target_cargs.intersection(in_node.cargs):
        //             # This is for backwards compatibility with early versions of the method, as it is
        //             # a tested part of the API.  In the newer model of a condition being an integral
        //             # part of the operation (not a separate property to be copied over), this error
        //             # is overzealous, because it forbids a custom instruction from implementing the
        //             # condition within its definition rather than at the top level.
        //             raise DAGCircuitError(
        //                 "cannot propagate a condition to an element that acts on those bits"
        //             )
        //         new_op = copy.copy(in_node.op)
        //         if new_condition:
        //             if not isinstance(new_op, ControlFlowOp):
        //                 new_op = new_op.c_if(*new_condition)
        //             else:
        //                 new_op.condition = new_condition
        //         in_dag.apply_operation_back(new_op, in_node.qargs, in_node.cargs, check=False)
        // else:
        //     in_dag = input_dag
        //
        // if in_dag.global_phase:
        //     self.global_phase += in_dag.global_phase
        //
        // # Add wire from pred to succ if no ops on mapped wire on ``in_dag``
        // # rustworkx's substitute_node_with_subgraph lacks the DAGCircuit
        // # context to know what to do in this case (the method won't even see
        // # these nodes because they're filtered) so we manually retain the
        // # edges prior to calling substitute_node_with_subgraph and set the
        // # edge_map_fn callback kwarg to skip these edges when they're
        // # encountered.
        // for in_dag_wire, self_wire in wire_map.items():
        //     input_node = in_dag.input_map[in_dag_wire]
        //     output_node = in_dag.output_map[in_dag_wire]
        //     if in_dag._multi_graph.has_edge(input_node._node_id, output_node._node_id):
        //         pred = self._multi_graph.find_predecessors_by_edge(
        //             node._node_id, lambda edge, wire=self_wire: edge == wire
        //         )[0]
        //         succ = self._multi_graph.find_successors_by_edge(
        //             node._node_id, lambda edge, wire=self_wire: edge == wire
        //         )[0]
        //         self._multi_graph.add_edge(pred._node_id, succ._node_id, self_wire)
        //
        // # Exlude any nodes from in_dag that are not a DAGOpNode or are on
        // # bits outside the set specified by the wires kwarg
        // def filter_fn(node):
        //     if not isinstance(node, DAGOpNode):
        //         return False
        //     for qarg in node.qargs:
        //         if qarg not in wire_map:
        //             return False
        //     return True
        //
        // # Map edges into and out of node to the appropriate node from in_dag
        // def edge_map_fn(source, _target, self_wire):
        //     wire = reverse_wire_map[self_wire]
        //     # successor edge
        //     if source == node._node_id:
        //         wire_output_id = in_dag.output_map[wire]._node_id
        //         out_index = in_dag._multi_graph.predecessor_indices(wire_output_id)[0]
        //         # Edge directly from from input nodes to output nodes in in_dag are
        //         # already handled prior to calling rustworkx. Don't map these edges
        //         # in rustworkx.
        //         if not isinstance(in_dag._multi_graph[out_index], DAGOpNode):
        //             return None
        //     # predecessor edge
        //     else:
        //         wire_input_id = in_dag.input_map[wire]._node_id
        //         out_index = in_dag._multi_graph.successor_indices(wire_input_id)[0]
        //         # Edge directly from from input nodes to output nodes in in_dag are
        //         # already handled prior to calling rustworkx. Don't map these edges
        //         # in rustworkx.
        //         if not isinstance(in_dag._multi_graph[out_index], DAGOpNode):
        //             return None
        //     return out_index
        //
        // # Adjust edge weights from in_dag
        // def edge_weight_map(wire):
        //     return wire_map[wire]
        //
        // node_map = self._multi_graph.substitute_node_with_subgraph(
        //     node._node_id, in_dag._multi_graph, edge_map_fn, filter_fn, edge_weight_map
        // )
        // self._decrement_op(node.op)
        //
        // variable_mapper = _classical_resource_map.VariableMapper(
        //     self.cregs.values(), wire_map, self.add_creg
        // )
        // # Iterate over nodes of input_circuit and update wires in node objects migrated
        // # from in_dag
        // for old_node_index, new_node_index in node_map.items():
        //     # update node attributes
        //     old_node = in_dag._multi_graph[old_node_index]
        //     if isinstance(old_node.op, SwitchCaseOp):
        //         m_op = SwitchCaseOp(
        //             variable_mapper.map_target(old_node.op.target),
        //             old_node.op.cases_specifier(),
        //             label=old_node.op.label,
        //         )
        //     elif getattr(old_node.op, "condition", None) is not None:
        //         m_op = old_node.op
        //         if not isinstance(old_node.op, ControlFlowOp):
        //             new_condition = variable_mapper.map_condition(m_op.condition)
        //             if new_condition is not None:
        //                 m_op = m_op.c_if(*new_condition)
        //         else:
        //             m_op.condition = variable_mapper.map_condition(m_op.condition)
        //     else:
        //         m_op = old_node.op
        //     m_qargs = [wire_map[x] for x in old_node.qargs]
        //     m_cargs = [wire_map[x] for x in old_node.cargs]
        //     new_node = DAGOpNode(m_op, qargs=m_qargs, cargs=m_cargs, dag=self)
        //     new_node._node_id = new_node_index
        //     self._multi_graph[new_node_index] = new_node
        //     self._increment_op(new_node.op)
        //
        // return {k: self._multi_graph[v] for k, v in node_map.items()}
        todo!()
    }

    /// Replace an DAGOpNode with a single operation. qargs, cargs and
    /// conditions for the new operation will be inferred from the node to be
    /// replaced. The new operation will be checked to match the shape of the
    /// replaced operation.
    ///
    /// Args:
    ///     node (DAGOpNode): Node to be replaced
    ///     op (qiskit.circuit.Operation): The :class:`qiskit.circuit.Operation`
    ///         instance to be added to the DAG
    ///     inplace (bool): Optional, default False. If True, existing DAG node
    ///         will be modified to include op. Otherwise, a new DAG node will
    ///         be used.
    ///     propagate_condition (bool): Optional, default True.  If True, a condition on the
    ///         ``node`` to be replaced will be applied to the new ``op``.  This is the legacy
    ///         behaviour.  If either node is a control-flow operation, this will be ignored.  If
    ///         the ``op`` already has a condition, :exc:`.DAGCircuitError` is raised.
    ///
    /// Returns:
    ///     DAGOpNode: the new node containing the added operation.
    ///
    /// Raises:
    ///     DAGCircuitError: If replacement operation was incompatible with
    ///     location of target node.
    #[pyo3(signature = (node, op, inplace=false, propagate_condition=true))]
    fn substitute_node(
        &mut self,
        node: PyRefMut<DAGOpNode>,
        op: &Bound<PyAny>,
        inplace: bool,
        propagate_condition: bool,
    ) -> Py<PyAny> {
        // if not isinstance(node, DAGOpNode):
        //     raise DAGCircuitError("Only DAGOpNodes can be replaced.")
        //
        // if node.op.num_qubits != op.num_qubits or node.op.num_clbits != op.num_clbits:
        //     raise DAGCircuitError(
        //         "Cannot replace node of width ({} qubits, {} clbits) with "
        //         "operation of mismatched width ({} qubits, {} clbits).".format(
        //             node.op.num_qubits, node.op.num_clbits, op.num_qubits, op.num_clbits
        //         )
        //     )
        //
        // # This might include wires that are inherent to the node, like in its `condition` or
        // # `target` fields, so might be wider than `node.op.num_{qu,cl}bits`.
        // current_wires = {wire for _, _, wire in self.edges(node)}
        // new_wires = set(node.qargs) | set(node.cargs)
        // if (new_condition := getattr(op, "condition", None)) is not None:
        //     new_wires.update(condition_resources(new_condition).clbits)
        // elif isinstance(op, SwitchCaseOp):
        //     if isinstance(op.target, Clbit):
        //         new_wires.add(op.target)
        //     elif isinstance(op.target, ClassicalRegister):
        //         new_wires.update(op.target)
        //     else:
        //         new_wires.update(node_resources(op.target).clbits)
        //
        // if propagate_condition and not (
        //     isinstance(node.op, ControlFlowOp) or isinstance(op, ControlFlowOp)
        // ):
        //     if new_condition is not None:
        //         raise DAGCircuitError(
        //             "Cannot propagate a condition to an operation that already has one."
        //         )
        //     if (old_condition := getattr(node.op, "condition", None)) is not None:
        //         if not isinstance(op, Instruction):
        //             raise DAGCircuitError("Cannot add a condition on a generic Operation.")
        //         if not isinstance(node.op, ControlFlowOp):
        //             op = op.c_if(*old_condition)
        //         else:
        //             op.condition = old_condition
        //         new_wires.update(condition_resources(old_condition).clbits)
        //
        // if new_wires != current_wires:
        //     # The new wires must be a non-strict subset of the current wires; if they add new wires,
        //     # we'd not know where to cut the existing wire to insert the new dependency.
        //     raise DAGCircuitError(
        //         f"New operation '{op}' does not span the same wires as the old node '{node}'."
        //         f" New wires: {new_wires}, old wires: {current_wires}."
        //     )
        //
        // if inplace:
        //     if op.name != node.op.name:
        //         self._increment_op(op)
        //         self._decrement_op(node.op)
        //     node.op = op
        //     return node
        //
        // new_node = copy.copy(node)
        // new_node.op = op
        // self._multi_graph[node._node_id] = new_node
        // if op.name != node.op.name:
        //     self._increment_op(op)
        //     self._decrement_op(node.op)
        // return new_node
        todo!()
    }

    /// Decompose the circuit into sets of qubits with no gates connecting them.
    ///
    /// Args:
    ///     remove_idle_qubits (bool): Flag denoting whether to remove idle qubits from
    ///         the separated circuits. If ``False``, each output circuit will contain the
    ///         same number of qubits as ``self``.
    ///
    /// Returns:
    ///     List[DAGCircuit]: The circuits resulting from separating ``self`` into sets
    ///         of disconnected qubits
    ///
    /// Each :class:`~.DAGCircuit` instance returned by this method will contain the same number of
    /// clbits as ``self``. The global phase information in ``self`` will not be maintained
    /// in the subcircuits returned by this method.
    #[pyo3(signature = (remove_idle_qubits=false))]
    fn separable_circuits(&self, remove_idle_qubits: bool) -> Py<PyList> {
        // connected_components = rx.weakly_connected_components(self._multi_graph)
        //
        // # Collect each disconnected subgraph
        // disconnected_subgraphs = []
        // for components in connected_components:
        //     disconnected_subgraphs.append(self._multi_graph.subgraph(list(components)))
        //
        // # Helper function for ensuring rustworkx nodes are returned in lexicographical,
        // # topological order
        // def _key(x):
        //     return x.sort_key
        //
        // # Create new DAGCircuit objects from each of the rustworkx subgraph objects
        // decomposed_dags = []
        // for subgraph in disconnected_subgraphs:
        //     new_dag = self.copy_empty_like()
        //     new_dag.global_phase = 0
        //     subgraph_is_classical = True
        //     for node in rx.lexicographical_topological_sort(subgraph, key=_key):
        //         if isinstance(node, DAGInNode):
        //             if isinstance(node.wire, Qubit):
        //                 subgraph_is_classical = False
        //         if not isinstance(node, DAGOpNode):
        //             continue
        //         new_dag.apply_operation_back(node.op, node.qargs, node.cargs, check=False)
        //
        //     # Ignore DAGs created for empty clbits
        //     if not subgraph_is_classical:
        //         decomposed_dags.append(new_dag)
        //
        // if remove_idle_qubits:
        //     for dag in decomposed_dags:
        //         dag.remove_qubits(*(bit for bit in dag.idle_wires() if isinstance(bit, Qubit)))
        //
        // return decomposed_dags
        todo!()
    }

    /// Swap connected nodes e.g. due to commutation.
    ///
    /// Args:
    ///     node1 (OpNode): predecessor node
    ///     node2 (OpNode): successor node
    ///
    /// Raises:
    ///     DAGCircuitError: if either node is not an OpNode or nodes are not connected
    fn swap_nodes(&mut self, node1: &DAGNode, node2: &DAGNode) -> PyResult<()> {
        // if not (isinstance(node1, DAGOpNode) and isinstance(node2, DAGOpNode)):
        //     raise DAGCircuitError("nodes to swap are not both DAGOpNodes")
        // try:
        //     connected_edges = self._multi_graph.get_all_edge_data(node1._node_id, node2._node_id)
        // except rx.NoEdgeBetweenNodes as no_common_edge:
        //     raise DAGCircuitError("attempt to swap unconnected nodes") from no_common_edge
        // node1_id = node1._node_id
        // node2_id = node2._node_id
        // for edge in connected_edges[::-1]:
        //     edge_find = lambda x, y=edge: x == y
        //     edge_parent = self._multi_graph.find_predecessors_by_edge(node1_id, edge_find)[0]
        //     self._multi_graph.remove_edge(edge_parent._node_id, node1_id)
        //     self._multi_graph.add_edge(edge_parent._node_id, node2_id, edge)
        //     edge_child = self._multi_graph.find_successors_by_edge(node2_id, edge_find)[0]
        //     self._multi_graph.remove_edge(node1_id, node2_id)
        //     self._multi_graph.add_edge(node2_id, node1_id, edge)
        //     self._multi_graph.remove_edge(node2_id, edge_child._node_id)
        //     self._multi_graph.add_edge(node1_id, edge_child._node_id, edge)
        todo!()
    }

    /// Get the node in the dag.
    ///
    /// Args:
    ///     node_id(int): Node identifier.
    ///
    /// Returns:
    ///     node: the node.
    fn node(&self, py: Python, node_id: isize) -> PyResult<Py<PyAny>> {
        self.get_node(py, NodeIndex::new(node_id as usize))
    }

    /// Iterator for node values.
    ///
    /// Yield:
    ///     node: the node.
    fn nodes(&self, py: Python) -> PyResult<Py<PyIterator>> {
        let result: PyResult<Vec<_>> = self
            .dag
            .node_references()
            .map(|(node, weight)| self.unpack_into(py, node, weight))
            .collect();
        let tup = PyTuple::new_bound(py, result?);
        Ok(tup.into_any().iter().unwrap().unbind())
    }

    /// Iterator for edge values with source and destination node.
    ///
    /// This works by returning the outgoing edges from the specified nodes. If
    /// no nodes are specified all edges from the graph are returned.
    ///
    /// Args:
    ///     nodes(DAGOpNode, DAGInNode, or DAGOutNode|list(DAGOpNode, DAGInNode, or DAGOutNode):
    ///         Either a list of nodes or a single input node. If none is specified,
    ///         all edges are returned from the graph.
    ///
    /// Yield:
    ///     edge: the edge as a tuple with the format
    ///         (source node, destination node, edge wire)
    fn edges(&self, nodes: Option<Bound<PyAny>>, py: Python) -> PyResult<Py<PyIterator>> {
        let get_node_index = |obj: &Bound<PyAny>| -> PyResult<NodeIndex> {
            Ok(obj.downcast::<DAGNode>()?.borrow().node.unwrap())
        };

        let actual_nodes: Vec<_> = match nodes {
            None => self.dag.node_indices().collect(),
            Some(nodes) => {
                let mut out = Vec::new();
                if let Ok(node) = get_node_index(&nodes) {
                    out.push(node);
                } else {
                    for node in nodes.iter()? {
                        out.push(get_node_index(&node?)?);
                    }
                }
                out
            }
        };

        let mut edges = Vec::new();
        for node in actual_nodes {
            for edge in self.dag.edges_directed(node, Outgoing) {
                edges.push((
                    self.get_node(py, edge.source())?,
                    self.get_node(py, edge.target())?,
                    match edge.weight() {
                        Wire::Qubit(qubit) => self.qubits.get(*qubit).unwrap(),
                        Wire::Clbit(clbit) => self.clbits.get(*clbit).unwrap(),
                    },
                ))
            }
        }

        Ok(PyTuple::new_bound(py, edges)
            .into_any()
            .iter()
            .unwrap()
            .unbind())
    }

    /// Get the list of "op" nodes in the dag.
    ///
    /// Args:
    ///     op (Type): :class:`qiskit.circuit.Operation` subclass op nodes to
    ///         return. If None, return all op nodes.
    ///     include_directives (bool): include `barrier`, `snapshot` etc.
    ///
    /// Returns:
    ///     list[DAGOpNode]: the list of node ids containing the given op.
    #[pyo3(name= "op_nodes", signature=(op=None, include_directives=true))]
    fn py_op_nodes(
        &self,
        py: Python,
        op: Option<&Bound<PyType>>,
        include_directives: bool,
    ) -> PyResult<Vec<Py<PyAny>>> {
        let mut nodes = Vec::new();
        for (node, weight) in self.dag.node_references() {
            if let NodeType::Operation(ref packed) = weight {
                if !include_directives && packed.op.directive() {
                    continue;
                }
                if let Some(op_type) = op {
                    if !packed.op.is_instance(op_type)? {
                        continue;
                    }
                }
                nodes.push(self.unpack_into(py, node, weight)?);
            }
        }
        Ok(nodes)
    }

    /// Get the list of gate nodes in the dag.
    ///
    /// Returns:
    ///     list[DAGOpNode]: the list of DAGOpNodes that represent gates.
    fn gate_nodes(&self, py: Python) -> PyResult<Vec<Py<PyAny>>> {
        let mut nodes = Vec::new();
        for (node, weight) in self.dag.node_references() {
            if let NodeType::Operation(ref packed) = weight {
                if let OperationType::Gate(_) = packed.op {
                    nodes.push(self.unpack_into(py, node, weight)?);
                }
            }
        }
        Ok(nodes)
    }

    /// Get the set of "op" nodes with the given name.
    fn named_nodes(&self, py: Python<'_>, names: Vec<String>) -> PyResult<Vec<Py<PyAny>>> {
        let mut result: Vec<Py<PyAny>> = Vec::new();
        for (id, weight) in self.dag.node_references() {
            if let NodeType::Operation(ref packed) = weight {
                let name = packed.op.name();
                if names.contains(&name.to_string()) {
                    result.push(self.unpack_into(py, id, weight)?);
                }
            }
        }
        Ok(result)
    }

    /// Get list of 2 qubit operations. Ignore directives like snapshot and barrier.
    fn two_qubit_ops(&self, py: Python) -> PyResult<Vec<Py<PyAny>>> {
        let mut nodes = Vec::new();
        for (node, weight) in self.dag.node_references() {
            if let NodeType::Operation(ref packed) = weight {
                if packed.op.directive() {
                    continue;
                }

                let qargs = self.qargs_cache.intern(packed.qubits_id);
                if qargs.len() == 2 {
                    nodes.push(self.unpack_into(py, node, weight)?);
                }
            }
        }
        Ok(nodes)
    }

    /// Get list of 3+ qubit operations. Ignore directives like snapshot and barrier.
    fn multi_qubit_ops(&self, py: Python) -> PyResult<Vec<Py<PyAny>>> {
        let mut nodes = Vec::new();
        for (node, weight) in self.dag.node_references() {
            if let NodeType::Operation(ref packed) = weight {
                if packed.op.directive() {
                    continue;
                }

                let qargs = self.qargs_cache.intern(packed.qubits_id);
                if qargs.len() >= 3 {
                    nodes.push(self.unpack_into(py, node, weight)?);
                }
            }
        }
        Ok(nodes)
    }

    /// Returns the longest path in the dag as a list of DAGOpNodes, DAGInNodes, and DAGOutNodes.
    fn longest_path(&self, py: Python) {
        // return [self._multi_graph[x] for x in rx.dag_longest_path(self._multi_graph)]
        todo!()
    }

    /// Returns iterator of the successors of a node as DAGOpNodes and DAGOutNodes."""
    fn successors(&self, py: Python, node: &DAGNode) -> PyResult<Py<PyIterator>> {
        let successors: PyResult<Vec<_>> = self
            .dag
            .neighbors_directed(node.node.unwrap(), Outgoing)
            .unique()
            .map(|i| self.get_node(py, i))
            .collect();
        Ok(PyTuple::new_bound(py, successors?)
            .into_any()
            .iter()
            .unwrap()
            .unbind())
    }

    /// Returns iterator of the predecessors of a node as DAGOpNodes and DAGInNodes.
    fn predecessors(&self, py: Python, node: &DAGNode) -> PyResult<Py<PyIterator>> {
        let predecessors: PyResult<Vec<_>> = self
            .dag
            .neighbors_directed(node.node.unwrap(), Incoming)
            .unique()
            .map(|i| self.get_node(py, i))
            .collect();
        Ok(PyTuple::new_bound(py, predecessors?)
            .into_any()
            .iter()
            .unwrap()
            .unbind())
    }

    /// Checks if a second node is in the successors of node.
    fn is_successor(&self, node: &DAGNode, node_succ: &DAGNode) -> bool {
        self.dag
            .find_edge(node.node.unwrap(), node_succ.node.unwrap())
            .is_some()
    }

    /// Checks if a second node is in the predecessors of node.
    fn is_predecessor(&self, node: &DAGNode, node_pred: &DAGNode) -> bool {
        self.dag
            .find_edge(node_pred.node.unwrap(), node.node.unwrap())
            .is_some()
    }

    /// Returns iterator of the predecessors of a node that are
    /// connected by a quantum edge as DAGOpNodes and DAGInNodes.
    #[pyo3(name = "quantum_predecessors")]
    fn py_quantum_predecessors(&self, py: Python, node: &DAGNode) -> PyResult<Py<PyIterator>> {
        let predecessors: PyResult<Vec<_>> = self
            .quantum_predecessors(node.node.unwrap())
            .map(|i| self.get_node(py, i))
            .collect();
        Ok(PyTuple::new_bound(py, predecessors?)
            .into_any()
            .iter()
            .unwrap()
            .unbind())
    }

    /// Returns iterator of the successors of a node that are
    /// connected by a quantum edge as DAGOpNodes and DAGOutNodes.
    #[pyo3(name = "quantum_successors")]
    fn py_quantum_successors(&self, py: Python, node: &DAGNode) -> PyResult<Py<PyIterator>> {
        let successors: PyResult<Vec<_>> = self
            .quantum_successors(node.node.unwrap())
            .map(|i| self.get_node(py, i))
            .collect();
        Ok(PyTuple::new_bound(py, successors?)
            .into_any()
            .iter()
            .unwrap()
            .unbind())
    }

    /// Returns iterator of the predecessors of a node that are
    /// connected by a classical edge as DAGOpNodes and DAGInNodes.
    fn classical_predecessors(&self, py: Python, node: &DAGNode) -> PyResult<Py<PyIterator>> {
        let edges = self.dag.edges_directed(node.node.unwrap(), Incoming);
        let filtered = edges.filter_map(|e| match e.weight() {
            Wire::Clbit(_) => Some(e.source()),
            _ => None,
        });
        let predecessors: PyResult<Vec<_>> =
            filtered.unique().map(|i| self.get_node(py, i)).collect();
        Ok(PyTuple::new_bound(py, predecessors?)
            .into_any()
            .iter()
            .unwrap()
            .unbind())
    }

    /// Returns set of the ancestors of a node as DAGOpNodes and DAGInNodes.
    #[pyo3(name = "ancestors")]
    fn py_ancestors(&self, py: Python, node: &DAGNode) -> PyResult<Py<PySet>> {
        let ancestors: PyResult<Vec<PyObject>> = self
            .ancestors(node.node.unwrap())
            .map(|node| self.get_node(py, node))
            .collect();
        Ok(PySet::new_bound(py, &ancestors?)?.unbind())
    }

    /// Returns set of the descendants of a node as DAGOpNodes and DAGOutNodes.
    #[pyo3(name = "descendants")]
    fn py_descendants(&self, py: Python, node: &DAGNode) -> PyResult<Py<PySet>> {
        let descendants: PyResult<Vec<PyObject>> = self
            .descendants(node.node.unwrap())
            .map(|node| self.get_node(py, node))
            .collect();
        Ok(PySet::new_bound(py, &descendants?)?.unbind())
    }

    /// Returns an iterator of tuples of (DAGNode, [DAGNodes]) where the DAGNode is the current node
    /// and [DAGNode] is its successors in  BFS order.
    #[pyo3(name = "bfs_successors")]
    fn py_bfs_successors(&self, py: Python, node: &DAGNode) -> PyResult<Py<PyIterator>> {
        let successor_index: PyResult<Vec<(PyObject, Vec<PyObject>)>> = self
            .bfs_successors(node.node.unwrap())
            .map(|(node, nodes)| -> PyResult<(PyObject, Vec<PyObject>)> {
                Ok((
                    self.get_node(py, node)?,
                    nodes
                        .iter()
                        .map(|sub_node| self.get_node(py, *sub_node))
                        .collect::<PyResult<Vec<_>>>()?,
                ))
            })
            .collect();
        Ok(PyList::new_bound(py, successor_index?)
            .into_any()
            .iter()?
            .unbind())
    }

    /// Returns iterator of the successors of a node that are
    /// connected by a classical edge as DAGOpNodes and DAGOutNodes.
    fn classical_successors(&self, py: Python, node: &DAGNode) -> PyResult<Py<PyIterator>> {
        let edges = self.dag.edges_directed(node.node.unwrap(), Incoming);
        let filtered = edges.filter_map(|e| match e.weight() {
            Wire::Clbit(_) => Some(e.target()),
            _ => None,
        });
        let predecessors: PyResult<Vec<_>> =
            filtered.unique().map(|i| self.get_node(py, i)).collect();
        Ok(PyTuple::new_bound(py, predecessors?)
            .into_any()
            .iter()
            .unwrap()
            .unbind())
    }

    /// Remove an operation node n.
    ///
    /// Add edges from predecessors to successors.
    #[pyo3(name = "remove_op_node")]
    fn py_remove_op_node(&mut self, node: PyRef<DAGOpNode>) -> PyResult<()> {
        self.remove_op_node(node.as_ref().node.unwrap());
        Ok(())
    }

    /// Remove all of the ancestor operation nodes of node.
    fn remove_ancestors_of(&mut self, node: &DAGNode) -> PyResult<()> {
        // anc = rx.ancestors(self._multi_graph, node)
        // # TODO: probably better to do all at once using
        // # multi_graph.remove_nodes_from; same for related functions ...
        //
        // for anc_node in anc:
        //     if isinstance(anc_node, DAGOpNode):
        //         self.remove_op_node(anc_node)
        todo!()
    }

    /// Remove all of the descendant operation nodes of node.
    fn remove_descendants_of(&mut self, node: &DAGNode) -> PyResult<()> {
        // desc = rx.descendants(self._multi_graph, node)
        // for desc_node in desc:
        //     if isinstance(desc_node, DAGOpNode):
        //         self.remove_op_node(desc_node)
        todo!()
    }

    /// Remove all of the non-ancestors operation nodes of node.
    fn remove_nonancestors_of(&mut self, node: &DAGNode) -> PyResult<()> {
        // anc = rx.ancestors(self._multi_graph, node)
        // comp = list(set(self._multi_graph.nodes()) - set(anc))
        // for n in comp:
        //     if isinstance(n, DAGOpNode):
        //         self.remove_op_node(n)
        todo!()
    }

    /// Remove all of the non-descendants operation nodes of node.
    fn remove_nondescendants_of(&mut self, node: &DAGNode) -> PyResult<()> {
        // dec = rx.descendants(self._multi_graph, node)
        // comp = list(set(self._multi_graph.nodes()) - set(dec))
        // for n in comp:
        //     if isinstance(n, DAGOpNode):
        //         self.remove_op_node(n)
        todo!()
    }

    /// Return a list of op nodes in the first layer of this dag.
    #[pyo3(name = "front_layer")]
    fn py_front_layer(&self, py: Python) -> PyResult<Py<PyList>> {
        let native_front_layer = self.front_layer();
        let front_layer_list = PyList::empty_bound(py);
        for node in native_front_layer {
            front_layer_list.append(self.get_node(py, node)?)?;
        }
        Ok(front_layer_list.into())
    }

    /// Yield a shallow view on a layer of this DAGCircuit for all d layers of this circuit.
    ///
    /// A layer is a circuit whose gates act on disjoint qubits, i.e.,
    /// a layer has depth 1. The total number of layers equals the
    /// circuit depth d. The layers are indexed from 0 to d-1 with the
    /// earliest layer at index 0. The layers are constructed using a
    /// greedy algorithm. Each returned layer is a dict containing
    /// {"graph": circuit graph, "partition": list of qubit lists}.
    ///
    /// The returned layer contains new (but semantically equivalent) DAGOpNodes, DAGInNodes,
    /// and DAGOutNodes. These are not the same as nodes of the original dag, but are equivalent
    /// via DAGNode.semantic_eq(node1, node2).
    ///
    /// TODO: Gates that use the same cbits will end up in different
    /// layers as this is currently implemented. This may not be
    /// the desired behavior.
    fn layers(&self, py: Python) -> PyResult<Py<PyIterator>> {
        let layer_list = PyList::empty_bound(py);
        let mut graph_layers = self.multigraph_layers();
        if graph_layers.next().is_none() {
            return Ok(PyIterator::from_bound_object(&layer_list)?.into());
        }
        for graph_layer in graph_layers {
            let layer_dict = PyDict::new_bound(py);
            // Sort to make sure they are in the order they were added to the original DAG
            // It has to be done by node_id as graph_layer is just a list of nodes
            // with no implied topology
            // Drawing tools rely on _node_id to infer order of node creation
            // so we need this to be preserved by layers()
            // Get the op nodes from the layer, removing any input and output nodes.
            let mut op_nodes: Vec<(&PackedInstruction, &NodeIndex)> = graph_layer
                .iter()
                .filter_map(|node| match self.dag.node_weight(*node) {
                    Some(dag_node) => Some((dag_node, node)),
                    None => None,
                })
                .filter_map(|(node, index)| match node {
                    NodeType::Operation(oper) => Some((oper, index)),
                    _ => None,
                })
                .collect();
            op_nodes.sort_by_key(|(_, node_index)| **node_index);

            if op_nodes.is_empty() {
                return Ok(PyIterator::from_bound_object(&layer_list)?.into());
            }

            let mut new_layer = self.copy_empty_like(py)?;

            for (node, index) in &op_nodes {
                let node_obj = self.get_node(py, **index)?;
                let qubits = PyTuple::new_bound(
                    py,
                    self.qargs_cache
                        .intern(node.qubits_id)
                        .iter()
                        .map(|qubit| self.qubits.get(*qubit)),
                );
                let clbits = PyTuple::new_bound(
                    py,
                    self.cargs_cache
                        .intern(node.clbits_id)
                        .iter()
                        .map(|clbit| self.clbits.get(*clbit)),
                );
                new_layer.apply_operation_back(
                    py,
                    node_obj.bind(py).getattr("op")?,
                    Some(TupleLikeArg { value: qubits }),
                    Some(TupleLikeArg { value: clbits }),
                    false,
                )?;
            }

            let new_layer_op_nodes = new_layer.op_nodes(false).filter_map(|node_index| {
                match new_layer.dag.node_weight(node_index) {
                    Some(NodeType::Operation(ref node)) => Some(node),
                    _ => None,
                }
            });
            let support_iter = new_layer_op_nodes.into_iter().map(|node| {
                PyTuple::new_bound(
                    py,
                    new_layer
                        .qubits
                        .map_indices(new_layer.qargs_cache.intern(node.qubits_id)),
                )
            });
            let support_list = PyList::empty_bound(py);
            for support_qarg in support_iter {
                support_list.append(support_qarg)?;
            }
            layer_dict.set_item("graph", new_layer.into_py(py))?;
            layer_dict.set_item("partition", support_list)?;
            layer_list.append(layer_dict)?;
        }
        Ok(layer_list.into_any().iter()?.into())
        // todo!()
    }

    /// Yield a layer for all gates of this circuit.
    ///
    /// A serial layer is a circuit with one gate. The layers have the
    /// same structure as in layers().
    fn serial_layers(&self, py: Python) -> PyResult<Py<PyIterator>> {
        let layer_list = PyList::empty_bound(py);
        for next_node in self.topological_op_nodes()? {
            let retrieved_node: &PackedInstruction = match self.dag.node_weight(next_node) {
                Some(NodeType::Operation(node)) => node,
                _ => unreachable!("A non-operation node was obtained from topological_op_nodes."),
            };
            let mut new_layer = self.copy_empty_like(py)?;

            // Save the support of the operation we add to the layer
            let support_list = PyList::empty_bound(py);

            // Operation_data;
            let op = operation_type_and_data_to_py(
                py,
                &retrieved_node.op,
                &retrieved_node.params,
                &None,
                &None,
                &None,
                &None,
            )?;
            let qubits = PyTuple::new_bound(
                py,
                self.qargs_cache
                    .intern(retrieved_node.qubits_id)
                    .iter()
                    .map(|qubit| self.qubits.get(*qubit)),
            )
            .unbind();
            let clbits = PyTuple::new_bound(
                py,
                self.cargs_cache
                    .intern(retrieved_node.clbits_id)
                    .iter()
                    .map(|clbit| self.clbits.get(*clbit)),
            );
            // Add node to new_layers
            new_layer.apply_operation_back(
                py,
                op.bind(py).to_owned(),
                Some(TupleLikeArg {
                    value: qubits.bind(py).to_owned(),
                }),
                Some(TupleLikeArg { value: clbits }),
                true,
            )?;

            if !retrieved_node.op.directive() {
                support_list.append(qubits)?;
            }

            let layer_dict = [
                ("graph", new_layer.into_py(py)),
                ("partition", support_list.into_any().unbind()),
            ]
            .into_py_dict_bound(py);
            layer_list.append(layer_dict)?;
        }

        Ok(layer_list.into_any().iter()?.into())
    }

    /// Yield layers of the multigraph.
    #[pyo3(name = "multigraph_layers")]
    fn py_multigraph_layers(&self, py: Python) -> PyResult<Py<PyIterator>> {
        let graph_layers = self.multigraph_layers().map(|layer| -> Vec<PyObject> {
            layer
                .into_iter()
                .filter_map(|index| self.get_node(py, index).ok())
                .collect()
        });
        let list: Bound<PyList> =
            PyList::new_bound(py, graph_layers.collect::<Vec<Vec<PyObject>>>());
        Ok(PyIterator::from_bound_object(&list)?.unbind())
    }

    /// Return a set of non-conditional runs of "op" nodes with the given names.
    ///
    /// For example, "... h q[0]; cx q[0],q[1]; cx q[0],q[1]; h q[1]; .."
    /// would produce the tuple of cx nodes as an element of the set returned
    /// from a call to collect_runs(["cx"]). If instead the cx nodes were
    /// "cx q[0],q[1]; cx q[1],q[0];", the method would still return the
    /// pair in a tuple. The namelist can contain names that are not
    /// in the circuit's basis.
    ///
    /// Nodes must have only one successor to continue the run.
    #[pyo3(name = "collect_runs")]
    fn py_collect_runs(&self, py: Python, namelist: &Bound<PyList>) -> PyResult<Py<PySet>> {
        let mut name_list_set = HashSet::with_capacity(namelist.len());
        for name in namelist.iter() {
            name_list_set.insert(name.extract::<String>()?);
        }
        match self.collect_runs(name_list_set) {
            Some(runs) => {
                let run_iter = runs.map(|node_indices| {
                    PyTuple::new_bound(
                        py,
                        node_indices
                            .into_iter()
                            .map(|node_index| self.get_node(py, node_index).unwrap()),
                    )
                    .unbind()
                });
                let out_set = PySet::empty_bound(py)?;
                for run_tuple in run_iter {
                    out_set.add(run_tuple)?;
                }
                Ok(out_set.unbind())
            }
            None => Err(PyRuntimeError::new_err(
                "Invalid DAGCircuit, cycle encountered",
            )),
        }
    }

    /// Return a set of non-conditional runs of 1q "op" nodes.
    #[pyo3(name = "collect_1q_runs")]
    fn py_collect_1q_runs(&self, py: Python) -> PyResult<Py<PyList>> {
        match self.collect_1q_runs() {
            Some(runs) => {
                let runs_iter = runs.map(|node_indices| {
                    PyList::new_bound(
                        py,
                        node_indices
                            .into_iter()
                            .map(|node_index| self.get_node(py, node_index).unwrap()),
                    )
                    .unbind()
                });
                let out_list = PyList::empty_bound(py);
                for run_list in runs_iter {
                    out_list.append(run_list)?;
                }
                Ok(out_list.unbind())
            }
            None => Err(PyRuntimeError::new_err(
                "Invalid DAGCircuit, cycle encountered",
            )),
        }
    }

    /// Return a set of non-conditional runs of 2q "op" nodes.
    #[pyo3(name = "collect_2q_runs")]
    fn py_collect_2q_runs(&self, py: Python) -> PyResult<Py<PyList>> {
        match self.collect_2q_runs() {
            Some(runs) => {
                let runs_iter = runs.into_iter().map(|node_indices| {
                    PyList::new_bound(
                        py,
                        node_indices
                            .into_iter()
                            .map(|node_index| self.get_node(py, node_index).unwrap()),
                    )
                    .unbind()
                });
                let out_list = PyList::empty_bound(py);
                for run_list in runs_iter {
                    out_list.append(run_list)?;
                }
                Ok(out_list.unbind())
            }
            None => Err(PyRuntimeError::new_err(
                "Invalid DAGCircuit, cycle encountered",
            )),
        }
    }

    /// Iterator for nodes that affect a given wire.
    ///
    /// Args:
    ///     wire (Bit): the wire to be looked at.
    ///     only_ops (bool): True if only the ops nodes are wanted;
    ///                 otherwise, all nodes are returned.
    /// Yield:
    ///      Iterator: the successive nodes on the given wire
    ///
    /// Raises:
    ///     DAGCircuitError: if the given wire doesn't exist in the DAG
    #[pyo3(name = "nodes_on_wire", signature = (wire, only_ops=false))]
    fn py_nodes_on_wire(
        &self,
        py: Python,
        wire: &Bound<PyAny>,
        only_ops: bool,
    ) -> PyResult<Py<PyIterator>> {
        let wire = if wire.is_instance(self.circuit_module.qubit.bind(py))? {
            self.qubits.find(wire).map(Wire::Qubit)
        } else if wire.is_instance(self.circuit_module.clbit.bind(py))? {
            self.clbits.find(wire).map(Wire::Clbit)
        } else {
            None
        }
        .ok_or_else(|| {
            DAGCircuitError::new_err(format!(
                "The given wire {:?} is not present in the circuit",
                wire
            ))
        })?;

        let nodes = self
            .nodes_on_wire(&wire, only_ops)
            .into_iter()
            .map(|n| self.get_node(py, n))
            .collect::<PyResult<Vec<_>>>()?;
        Ok(PyTuple::new_bound(py, nodes).into_any().iter()?.unbind())
    }

    /// Count the occurrences of operation names.
    ///
    /// Args:
    ///     recurse: if ``True`` (default), then recurse into control-flow operations.  In all
    ///         cases, this counts only the number of times the operation appears in any possible
    ///         block; both branches of if-elses are counted, and for- and while-loop blocks are
    ///         only counted once.
    ///
    /// Returns:
    ///     Mapping[str, int]: a mapping of operation names to the number of times it appears.
    #[pyo3(signature = (*, recurse=true))]
    fn count_ops(&self, recurse: bool) -> PyResult<usize> {
        // if not recurse or not CONTROL_FLOW_OP_NAMES.intersection(self._op_names):
        //     return self._op_names.copy()
        //
        // # pylint: disable=cyclic-import
        // from qiskit.converters import circuit_to_dag
        //
        // def inner(dag, counts):
        //     for name, count in dag._op_names.items():
        //         counts[name] += count
        //     for node in dag.op_nodes(ControlFlowOp):
        //         for block in node.op.blocks:
        //             counts = inner(circuit_to_dag(block), counts)
        //     return counts
        //
        // return dict(inner(self, defaultdict(int)))
        todo!()
    }

    /// Count the occurrences of operation names on the longest path.
    ///
    /// Returns a dictionary of counts keyed on the operation name.
    fn count_ops_longest_path(&self) -> PyResult<usize> {
        // op_dict = {}
        // path = self.longest_path()
        // path = path[1:-1]  # remove qubits at beginning and end of path
        // for node in path:
        //     name = node.op.name
        //     if name not in op_dict:
        //         op_dict[name] = 1
        //     else:
        //         op_dict[name] += 1
        // return op_dict
        todo!()
    }

    /// Returns causal cone of a qubit.
    ///
    /// A qubit's causal cone is the set of qubits that can influence the output of that
    /// qubit through interactions, whether through multi-qubit gates or operations. Knowing
    /// the causal cone of a qubit can be useful when debugging faulty circuits, as it can
    /// help identify which wire(s) may be causing the problem.
    ///
    /// This method does not consider any classical data dependency in the ``DAGCircuit``,
    /// classical bit wires are ignored for the purposes of building the causal cone.
    ///
    /// Args:
    ///     qubit (~qiskit.circuit.Qubit): The output qubit for which we want to find the causal cone.
    ///
    /// Returns:
    ///     Set[~qiskit.circuit.Qubit]: The set of qubits whose interactions affect ``qubit``.
    fn quantum_causal_cone(&self, py: Python, qubit: &Bound<PyAny>) -> PyResult<Py<PySet>> {
        // Retrieve the output node from the qubit
        let output_qubit = self.qubits.find(qubit).ok_or_else(|| {
            DAGCircuitError::new_err(format!(
                "The given qubit {:?} is not present in the circuit",
                qubit
            ))
        })?;
        let output_node_index = self.qubit_output_map.get(&output_qubit).ok_or_else(|| {
            DAGCircuitError::new_err(format!(
                "The given qubit {:?} is not present in qubit_output_map",
                qubit
            ))
        })?;

        let mut qubits_in_cone: HashSet<&Qubit> = HashSet::from([&output_qubit]);
        let mut queue: VecDeque<NodeIndex> =
            self.quantum_predecessors(*output_node_index).collect();

        // The processed_non_directive_nodes stores the set of processed non-directive nodes.
        // This is an optimization to avoid considering the same non-directive node multiple
        // times when reached from different paths.
        // The directive nodes (such as barriers or measures) are trickier since when processing
        // them we only add their predecessors that intersect qubits_in_cone. Hence, directive
        // nodes have to be considered multiple times.
        let mut processed_non_directive_nodes: HashSet<NodeIndex> = HashSet::new();

        while !queue.is_empty() {
            let cur_index = queue.pop_front().unwrap();

            if let NodeType::Operation(packed) = self.dag.node_weight(cur_index).unwrap() {
                if !packed.op.directive() {
                    // If the operation is not a directive (in particular not a barrier nor a measure),
                    // we do not do anything if it was already processed. Otherwise, we add its qubits
                    // to qubits_in_cone, and append its predecessors to queue.
                    if processed_non_directive_nodes.contains(&cur_index) {
                        continue;
                    }
                    qubits_in_cone.extend(self.qargs_cache.intern(packed.qubits_id).iter());
                    processed_non_directive_nodes.insert(cur_index);

                    for pred_index in self.quantum_predecessors(cur_index) {
                        if let NodeType::Operation(pred_packed) =
                            self.dag.node_weight(pred_index).unwrap()
                        {
                            queue.push_back(pred_index);
                        }
                    }
                } else {
                    // Directives (such as barriers and measures) may be defined over all the qubits,
                    // yet not all of these qubits should be considered in the causal cone. So we
                    // only add those predecessors that have qubits in common with qubits_in_cone.
                    for pred_index in self.quantum_predecessors(cur_index) {
                        if let NodeType::Operation(pred_packed) =
                            self.dag.node_weight(pred_index).unwrap()
                        {
                            if self
                                .qargs_cache
                                .intern(pred_packed.qubits_id)
                                .iter()
                                .any(|x| qubits_in_cone.contains(x))
                            {
                                queue.push_back(pred_index);
                            }
                        }
                    }
                }
            }
        }

        let qubits_in_cone_vec: Vec<_> = qubits_in_cone.iter().map(|&&qubit| qubit).collect();
        let elements = self.qubits.map_indices(&qubits_in_cone_vec[..]);
        Ok(PySet::new_bound(py, elements)?.unbind())
    }

    /// Return a dictionary of circuit properties.
    fn properties(&self, py: Python) -> PyResult<HashMap<&str, usize>> {
        let mut summary = HashMap::from_iter([
            ("size", self.size(py, false)?),
            ("depth", self.depth(false)?),
            ("width", self.width()),
            ("qubits", self.num_qubits()),
            ("bits", self.num_clbits()),
            ("factors", self.num_tensor_factors()),
            ("operations", self.count_ops(true)?),
        ]);
        Ok(summary)
    }

    /// Draws the dag circuit.
    ///
    /// This function needs `Graphviz <https://www.graphviz.org/>`_ to be
    /// installed. Graphviz is not a python package and can't be pip installed
    /// (the ``graphviz`` package on PyPI is a Python interface library for
    /// Graphviz and does not actually install Graphviz). You can refer to
    /// `the Graphviz documentation <https://www.graphviz.org/download/>`__ on
    /// how to install it.
    ///
    /// Args:
    ///     scale (float): scaling factor
    ///     filename (str): file path to save image to (format inferred from name)
    ///     style (str):
    ///         'plain': B&W graph;
    ///         'color' (default): color input/output/op nodes
    ///
    /// Returns:
    ///     Ipython.display.Image: if in Jupyter notebook and not saving to file,
    ///     otherwise None.
    #[pyo3(signature=(scale=0.7, filename=None, style="color"))]
    fn draw<'py>(
        slf: PyRef<'py, Self>,
        py: Python<'py>,
        scale: f64,
        filename: Option<&str>,
        style: &str,
    ) -> PyResult<Bound<'py, PyAny>> {
        let module = PyModule::import_bound(py, "qiskit.visualization.dag_visualization")?;
        module.call_method1("dag_drawer", (slf, scale, filename, style))
    }

    fn _to_dot<'py>(
        &self,
        py: Python<'py>,
        graph_attrs: Option<BTreeMap<String, String>>,
        node_attrs: Option<PyObject>,
        edge_attrs: Option<PyObject>,
    ) -> PyResult<Bound<'py, PyString>> {
        let mut buffer = Vec::<u8>::new();
        build_dot(py, self, &mut buffer, graph_attrs, node_attrs, edge_attrs)?;
        Ok(PyString::new_bound(py, std::str::from_utf8(&buffer)?))
    }
}

impl DAGCircuit {
    /// Return an iterator of gate runs with non-conditional op nodes of given names
    pub fn collect_runs(
        &self,
        namelist: HashSet<String>,
    ) -> Option<impl Iterator<Item = Vec<NodeIndex>> + '_> {
        let filter_fn = move |node_index: NodeIndex| -> Result<bool, Infallible> {
            let node = &self.dag[node_index];
            match node {
                NodeType::Operation(inst) => Ok(namelist.contains(inst.op.name())
                    && match &inst.extra_attrs {
                        None => true,
                        Some(attrs) => attrs.condition.is_none(),
                    }),
                _ => Ok(false),
            }
        };
        rustworkx_core::dag_algo::collect_runs(&self.dag, filter_fn)
            .map(|node_iter| node_iter.map(|x| x.unwrap()))
    }

    /// Return a set of non-conditional runs of 1q "op" nodes.
    pub fn collect_1q_runs(&self) -> Option<impl Iterator<Item = Vec<NodeIndex>> + '_> {
        let filter_fn = move |node_index: NodeIndex| -> Result<bool, Infallible> {
            let node = &self.dag[node_index];
            match node {
                NodeType::Operation(inst) => Ok(inst.op.num_qubits() == 1
                    && inst.op.num_clbits() == 0
                    && inst.op.matrix(&inst.params).is_some()
                    && match &inst.extra_attrs {
                        None => true,
                        Some(attrs) => attrs.condition.is_none(),
                    }),
                _ => Ok(false),
            }
        };
        rustworkx_core::dag_algo::collect_runs(&self.dag, filter_fn)
            .map(|node_iter| node_iter.map(|x| x.unwrap()))
    }

    /// Return a set of non-conditional runs of 2q "op" nodes.
    pub fn collect_2q_runs(&self) -> Option<Vec<Vec<NodeIndex>>> {
        let filter_fn = move |node_index: NodeIndex| -> Result<Option<bool>, Infallible> {
            let node = &self.dag[node_index];
            match node {
                NodeType::Operation(inst) => match &inst.op {
                    OperationType::Standard(gate) => Ok(Some(
                        gate.num_qubits() <= 2
                            && match &inst.extra_attrs {
                                None => true,
                                Some(attrs) => attrs.condition.is_none(),
                            }
                            && !inst.is_parameterized(),
                    )),
                    OperationType::Gate(gate) => Ok(Some(
                        gate.num_qubits() <= 2
                            && match &inst.extra_attrs {
                                None => true,
                                Some(attrs) => attrs.condition.is_none(),
                            }
                            && !inst.is_parameterized(),
                    )),
                    _ => Ok(Some(false)),
                },
                _ => Ok(None),
            }
        };

        let color_fn = move |edge_index: EdgeIndex| -> Result<Option<usize>, Infallible> {
            let wire = self.dag.edge_weight(edge_index).unwrap();
            match wire {
                Wire::Qubit(index) => Ok(Some(index.0 as usize)),
                Wire::Clbit(_) => Ok(None),
            }
        };
        rustworkx_core::dag_algo::collect_bicolor_runs(&self.dag, filter_fn, color_fn).unwrap()
    }

    fn increment_op(&mut self, op: String) {
        match self.op_names.entry(op) {
            hash_map::Entry::Occupied(mut o) => {
                *o.get_mut() += 1;
            }
            hash_map::Entry::Vacant(v) => {
                v.insert(1);
            }
        }
    }

    fn decrement_op(&mut self, op: String) {
        match self.op_names.entry(op) {
            hash_map::Entry::Occupied(mut o) => {
                if *o.get() > 0usize {
                    *o.get_mut() -= 1;
                } else {
                    o.remove();
                }
            }
            _ => panic!("Cannot decrement something not added!"),
        }
    }

    fn quantum_predecessors(&self, node: NodeIndex) -> impl Iterator<Item = NodeIndex> + '_ {
        self.dag
            .edges_directed(node, Incoming)
            .filter_map(|e| match e.weight() {
                Wire::Qubit(_) => Some(e.source()),
                _ => None,
            })
            .unique()
    }

    fn quantum_successors(&self, node: NodeIndex) -> impl Iterator<Item = NodeIndex> + '_ {
        self.dag
            .edges_directed(node, Outgoing)
            .filter_map(|e| match e.weight() {
                Wire::Qubit(_) => Some(e.target()),
                _ => None,
            })
            .unique()
    }

    /// Apply a [PackedInstruction] to the back of the circuit.
    ///
    /// The provided `instr` MUST be valid for this DAG, e.g. its
    /// bits, registers, vars, and interner IDs must be valid in
    /// this DAG.
    ///
    /// This is mostly used to apply operations from one DAG to
    /// another that was created from the first via
    /// [DAGCircuit::copy_empty_like].
    fn push_back(&mut self, py: Python, instr: PackedInstruction) -> PyResult<NodeIndex> {
        let op_name = instr.op.name();
        let (all_cbits, vars): (Vec<Clbit>, Option<Vec<PyObject>>) = {
            if self.may_have_additional_wires(py, &instr) {
                let mut clbits: IndexSet<Clbit> =
                    IndexSet::from_iter(self.cargs_cache.intern(instr.clbits_id).iter().cloned());
                let (additional_clbits, additional_vars) = self.additional_wires(py, &instr)?;
                for clbit in additional_clbits {
                    clbits.insert(clbit);
                }
                (clbits.into_iter().collect(), Some(additional_vars))
            } else {
                (
                    self.cargs_cache
                        .intern(instr.clbits_id)
                        .iter()
                        .copied()
                        .collect(),
                    None,
                )
            }
        };

        self.increment_op(op_name.to_string());

        let qubits_id = instr.qubits_id;
        let new_node = self.dag.add_node(NodeType::Operation(instr));

        // Put the new node in-between the previously "last" nodes on each wire
        // and the output map.
        let output_nodes: Vec<NodeIndex> = self
            .qargs_cache
            .intern(qubits_id)
            .iter()
            .map(|q| self.qubit_output_map.get(q).copied().unwrap())
            .chain(
                all_cbits
                    .iter()
                    .map(|c| self.clbit_output_map.get(c).copied().unwrap()),
            )
            .chain(
                vars.iter()
                    .flatten()
                    .map(|v| self.var_output_map.get(v).unwrap()),
            )
            .collect();

        for output_node in output_nodes {
            let last_edges: Vec<_> = self
                .dag
                .edges_directed(output_node, Incoming)
                .map(|e| (e.source(), e.id(), e.weight().clone()))
                .collect();
            for (source, old_edge, weight) in last_edges.into_iter() {
                self.dag.add_edge(source, new_node, weight.clone());
                self.dag.add_edge(new_node, output_node, weight);
                self.dag.remove_edge(old_edge);
            }
        }

        Ok(new_node)
    }

    /// Apply a [PackedInstruction] to the front of the circuit.
    ///
    /// The provided `instr` MUST be valid for this DAG, e.g. its
    /// bits, registers, vars, and interner IDs must be valid in
    /// this DAG.
    ///
    /// This is mostly used to apply operations from one DAG to
    /// another that was created from the first via
    /// [DAGCircuit::copy_empty_like].
    fn push_front(&mut self, py: Python, inst: PackedInstruction) -> PyResult<NodeIndex> {
        let op_name = inst.op.name();
        let (all_cbits, vars): (Vec<Clbit>, Option<Vec<PyObject>>) = {
            if self.may_have_additional_wires(py, &inst) {
                let mut clbits: IndexSet<Clbit> =
                    IndexSet::from_iter(self.cargs_cache.intern(inst.clbits_id).iter().cloned());
                let (additional_clbits, additional_vars) = self.additional_wires(py, &inst)?;
                for clbit in additional_clbits {
                    clbits.insert(clbit);
                }
                (clbits.into_iter().collect(), Some(additional_vars))
            } else {
                (
                    self.cargs_cache
                        .intern(inst.clbits_id)
                        .iter()
                        .copied()
                        .collect(),
                    None,
                )
            }
        };

        self.increment_op(op_name.to_string());

        let qubits_id = inst.qubits_id;
        let new_node = self.dag.add_node(NodeType::Operation(inst));

        // Put the new node in-between the input map and the previously
        // "first" nodes on each wire.
        let input_nodes: Vec<NodeIndex> = self
            .qargs_cache
            .intern(qubits_id)
            .iter()
            .map(|q| self.qubit_input_map.get(q).copied().unwrap())
            .chain(
                all_cbits
                    .iter()
                    .map(|c| self.clbit_input_map.get(c).copied().unwrap()),
            )
            .collect();

        for input_node in input_nodes {
            let first_edges: Vec<_> = self
                .dag
                .edges_directed(input_node, Outgoing)
                .map(|e| (e.target(), e.id(), e.weight().clone()))
                .collect();
            for (target, old_edge, weight) in first_edges.into_iter() {
                self.dag.add_edge(input_node, new_node, weight.clone());
                self.dag.add_edge(new_node, target, weight);
                self.dag.remove_edge(old_edge);
            }
        }

        Ok(new_node)
    }

    fn topological_nodes(&self) -> PyResult<impl Iterator<Item = NodeIndex>> {
        let key = |node: NodeIndex| -> Result<(Option<Index>, Option<Index>), Infallible> {
            Ok(self.dag.node_weight(node).unwrap().key())
        };
        let nodes =
            rustworkx_core::dag_algo::lexicographical_topological_sort(&self.dag, key, false, None)
                .map_err(|e| match e {
                    rustworkx_core::dag_algo::TopologicalSortError::CycleOrBadInitialState => {
                        PyValueError::new_err(format!("{}", e))
                    }
                    rustworkx_core::dag_algo::TopologicalSortError::KeyError(_) => {
                        unreachable!()
                    }
                })?;
        Ok(nodes.into_iter())
    }

<<<<<<< HEAD
    fn topological_op_nodes(&self) -> PyResult<impl Iterator<Item = NodeIndex> + '_> {
        Ok(self.topological_nodes()?.filter(|node: &NodeIndex| {
            matches!(self.dag.node_weight(*node), Some(NodeType::Operation(_)))
        }))
    }

    fn topological_key_sort(
        &self,
        py: Python,
        key: &Bound<PyAny>,
    ) -> PyResult<impl Iterator<Item = NodeIndex>> {
        // This path (user provided key func) is not ideal, since we no longer
        // use a string key after moving to Rust, in favor of using a tuple
        // of the qargs and cargs interner IDs of the node.
        let key = |node: NodeIndex| -> PyResult<String> {
            let node = self.get_node(py, node)?;
            Ok(key.call1((node,))?.extract()?)
        };
        Ok(
            rustworkx_core::dag_algo::lexicographical_topological_sort(&self.dag, key, false, None)
                .map_err(|e| match e {
                    rustworkx_core::dag_algo::TopologicalSortError::CycleOrBadInitialState => {
                        PyValueError::new_err(format!("{}", e))
                    }
                    rustworkx_core::dag_algo::TopologicalSortError::KeyError(ref e) => {
                        e.clone_ref(py)
                    }
                })?
                .into_iter(),
        )
    }

    fn is_wire_idle(&self, wire: Wire) -> PyResult<bool> {
=======
    fn is_wire_idle(&self, wire: &Wire) -> PyResult<bool> {
>>>>>>> 519071c1
        let (input_node, output_node) = match wire {
            Wire::Qubit(qubit) => (self.qubit_input_map[qubit], self.qubit_output_map[qubit]),
            Wire::Clbit(clbit) => (self.clbit_input_map[clbit], self.clbit_output_map[clbit]),
            Wire::Var(var) => (
                self.var_input_map.get(var).unwrap(),
                self.var_output_map.get(var).unwrap(),
            ),
        };

        let child = self
            .dag
            .neighbors_directed(input_node, Outgoing)
            .next()
            .ok_or_else(|| {
                DAGCircuitError::new_err(format!(
                    "Invalid dagcircuit input node {:?} has no output",
                    input_node
                ))
            })?;

        Ok(child == output_node)
    }

    fn may_have_additional_wires(&self, py: Python, instr: &PackedInstruction) -> bool {
        let has_condition = match instr.condition() {
            None => false,
            Some(condition) => !condition.bind(py).is_none(),
        };

        if has_condition {
            return true;
        }

        if let OperationType::Instruction(ref inst) = instr.op {
            inst.instruction
                .bind(py)
                .is_instance(CONTROL_FLOW_OP.get_bound(py))
                .unwrap()
                || inst
                    .instruction
                    .bind(py)
                    .is_instance(STORE_OP.get_bound(py))
                    .unwrap()
        } else {
            false
        }
    }

    fn additional_wires(
        &self,
        py: Python,
        instr: &PackedInstruction,
    ) -> PyResult<(Vec<Clbit>, Vec<PyObject>)> {
        let wires_from_expr = |node: &Bound<PyAny>| -> PyResult<(Vec<Clbit>, Vec<PyObject>)> {
            let mut clbits = Vec::new();
            let mut vars = Vec::new();
            for var in ITER_VARS.get_bound(py).call1((node,))?.iter()? {
                let var = var?;
                let var_var = var.getattr("var")?;
                if var_var.is_instance(CLBIT.get_bound(py))? {
                    clbits.push(self.clbits.find(&var_var).unwrap());
                } else if var_var.is_instance(CLASSICAL_REGISTER.get_bound(py))? {
                    for bit in var_var.iter().unwrap() {
                        clbits.push(self.clbits.find(&bit?).unwrap());
                    }
                } else {
                    vars.push(var.unbind());
                }
            }
            Ok((clbits, vars))
        };

        let condition = instr
            .extra_attrs
            .iter()
            .flat_map(|e| e.condition.as_ref().map(|c| c.bind(py)))
            .next();
        // let mut bits = Vec::new();
        let mut clbits = Vec::new();
        let mut vars = Vec::new();
        if let Some(condition) = condition {
            if !condition.is_none() {
                if condition.is_instance(EXPR.get_bound(py)).unwrap() {
                    let (expr_clbits, expr_vars) = wires_from_expr(condition)?;
                    for bit in expr_clbits {
                        clbits.push(bit);
                    }
                    for var in expr_vars {
                        vars.push(var);
                    }
                } else {
                    for bit in self
                        .control_flow_module
                        .condition_resources(&condition)?
                        .clbits
                        .bind(py)
                    {
                        clbits.push(self.clbits.find(&bit).unwrap());
                    }
                }
            }
        }

        if let OperationType::Instruction(ref inst) = instr.op {
            let op = inst.instruction.bind(py);
            if op.is_instance(CONTROL_FLOW_OP.get_bound(py))? {
                for var in op.call_method0("iter_captured_vars")?.iter()? {
                    vars.push(var?.unbind())
                }
                if op.is_instance(SWITCH_CASE_OP.get_bound(py))? {
                    let target = op.getattr(intern!(py, "target"))?;
                    if target.is_instance(CLBIT.get_bound(py))? {
                        clbits.push(self.clbits.find(&target).unwrap());
                    } else if target.is_instance(CLASSICAL_REGISTER.get_bound(py))? {
                        for bit in target.iter()? {
                            clbits.push(self.clbits.find(&bit?).unwrap());
                        }
                    } else {
                        let (expr_clbits, expr_vars) = wires_from_expr(&target)?;
                        for bit in expr_clbits {
                            clbits.push(bit);
                        }
                        for var in expr_vars {
                            vars.push(var);
                        }
                    }
                }
            } else if op.is_instance(STORE_OP.get_bound(py))? {
                let (expr_clbits, expr_vars) = wires_from_expr(&op.getattr("lvalue")?)?;
                for bit in expr_clbits {
                    clbits.push(bit);
                }
                for var in expr_vars {
                    vars.push(var);
                }
                let (expr_clbits, expr_vars) = wires_from_expr(&op.getattr("rvalue")?)?;
                for bit in expr_clbits {
                    clbits.push(bit);
                }
                for var in expr_vars {
                    vars.push(var);
                }
            }
        }
        Ok((clbits, vars))
    }

    /// Add a qubit or bit to the circuit.
    ///
    /// Args:
    ///     wire: the wire to be added
    ///
    ///     This adds a pair of in and out nodes connected by an edge.
    ///
    /// Raises:
    ///     DAGCircuitError: if trying to add duplicate wire
    fn add_wire(&mut self, wire: Wire) -> PyResult<()> {
        let (in_node, out_node) = match wire {
            Wire::Qubit(qubit) => {
                match (
                    self.qubit_input_map.entry(qubit),
                    self.qubit_output_map.entry(qubit),
                ) {
                    (indexmap::map::Entry::Vacant(input), indexmap::map::Entry::Vacant(output)) => {
                        Ok((
                            *input.insert(self.dag.add_node(NodeType::QubitIn(qubit))),
                            *output.insert(self.dag.add_node(NodeType::QubitOut(qubit))),
                        ))
                    }
                    (_, _) => Err(DAGCircuitError::new_err("wire already exists!")),
                }
            }
            Wire::Clbit(clbit) => {
                match (
                    self.clbit_input_map.entry(clbit),
                    self.clbit_output_map.entry(clbit),
                ) {
                    (indexmap::map::Entry::Vacant(input), indexmap::map::Entry::Vacant(output)) => {
                        Ok((
                            *input.insert(self.dag.add_node(NodeType::ClbitIn(clbit))),
                            *output.insert(self.dag.add_node(NodeType::ClbitOut(clbit))),
                        ))
                    }
                    (_, _) => Err(DAGCircuitError::new_err("wire already exists!")),
                }
            }
            Wire::Var(_) => todo!(),
        }?;

        self.dag.add_edge(in_node, out_node, wire);
        Ok(())
    }

    /// Get the nodes on the given wire.
    ///
    /// Note: result is empty if the wire is not in the DAG.
    fn nodes_on_wire(&self, wire: &Wire, only_ops: bool) -> Vec<NodeIndex> {
        let mut nodes = Vec::new();
        let mut current_node = match wire {
            Wire::Qubit(qubit) => self.qubit_input_map.get(qubit),
            Wire::Clbit(clbit) => self.clbit_input_map.get(clbit),
            Wire::Var(_) => todo!(),
        }
        .cloned();

        while let Some(node) = current_node {
            if only_ops {
                let node_weight = self.dag.node_weight(node).unwrap();
                if let NodeType::Operation(_) = node_weight {
                    nodes.push(node);
                }
            } else {
                nodes.push(node);
            }

            let edges = self.dag.edges_directed(node, Outgoing);
            current_node = edges.into_iter().find_map(|edge| {
                if edge.weight() == wire {
                    Some(edge.target())
                } else {
                    None
                }
            });
        }
        nodes
    }

    fn remove_idle_wire(&mut self, wire: Wire) -> PyResult<()> {
        let (in_node, out_node) = match wire {
            Wire::Qubit(qubit) => (
                self.qubit_input_map.shift_remove(&qubit),
                self.qubit_output_map.shift_remove(&qubit),
            ),
            Wire::Clbit(clbit) => (
                self.clbit_input_map.shift_remove(&clbit),
                self.clbit_output_map.shift_remove(&clbit),
            ),
            Wire::Var(_) => todo!(),
        };

        self.dag.remove_node(in_node.unwrap());
        self.dag.remove_node(out_node.unwrap());
        Ok(())
    }

    fn add_qubit_unchecked(&mut self, py: Python, bit: &Bound<PyAny>) -> PyResult<Qubit> {
        let qubit = self.qubits.add(py, bit, false)?;
        self.qubit_locations.bind(py).set_item(
            bit,
            Py::new(
                py,
                BitLocations {
                    index: (self.qubits.len() - 1).into_py(py),
                    registers: PyList::empty_bound(py).unbind(),
                },
            )?,
        )?;
        self.add_wire(Wire::Qubit(qubit))?;
        Ok(qubit)
    }

    fn add_clbit_unchecked(&mut self, py: Python, bit: &Bound<PyAny>) -> PyResult<Clbit> {
        let clbit = self.clbits.add(py, bit, false)?;
        self.clbit_locations.bind(py).set_item(
            bit,
            Py::new(
                py,
                BitLocations {
                    index: (self.clbits.len() - 1).into_py(py),
                    registers: PyList::empty_bound(py).unbind(),
                },
            )?,
        )?;
        self.add_wire(Wire::Clbit(clbit))?;
        Ok(clbit)
    }

    pub(crate) fn get_node(&self, py: Python, node: NodeIndex) -> PyResult<Py<PyAny>> {
        self.unpack_into(py, node, self.dag.node_weight(node).unwrap())
    }

    /// Remove an operation node n.
    ///
    /// Add edges from predecessors to successors.
    fn remove_op_node(&mut self, index: NodeIndex) {
        let mut edge_list: Vec<(NodeIndex, NodeIndex, Wire)> = Vec::new();
        for (source, in_weight) in self
            .dag
            .edges_directed(index, Incoming)
            .map(|x| (x.source(), x.weight()))
        {
            for (target, out_weight) in self
                .dag
                .edges_directed(index, Outgoing)
                .map(|x| (x.target(), x.weight()))
            {
                if in_weight == out_weight {
                    edge_list.push((source, target, in_weight.clone()));
                }
            }
        }
        for (source, target, weight) in edge_list {
            self.dag.add_edge(source, target, weight);
        }

        match self.dag.remove_node(index) {
            Some(NodeType::Operation(packed)) => Python::with_gil(|py| {
                let op_name = packed.op.name().to_string();
                self.decrement_op(op_name);
            }),
            _ => panic!("Must be called with valid operation node!"),
        }
    }

    /// Returns an iterator of the ancestors indices of a node.
    pub fn ancestors<'a>(&'a self, node: NodeIndex) -> impl Iterator<Item = NodeIndex> + 'a {
        core_ancestors(&self.dag, node).filter(move |next| next != &node)
    }

    /// Returns an iterator of the descendants of a node as DAGOpNodes and DAGOutNodes.
    pub fn descendants<'a>(&'a self, node: NodeIndex) -> impl Iterator<Item = NodeIndex> + 'a {
        core_descendants(&self.dag, node).filter(move |next| next != &node)
    }

    /// Returns an iterator of tuples of (DAGNode, [DAGNodes]) where the DAGNode is the current node
    /// and [DAGNode] is its successors in  BFS order.
    pub fn bfs_successors<'a>(
        &'a self,
        node: NodeIndex,
    ) -> impl Iterator<Item = (NodeIndex, Vec<NodeIndex>)> + 'a {
        core_bfs_successors(&self.dag, node).filter(move |(_, others)| !others.is_empty())
    }

    fn unpack_into(&self, py: Python, id: NodeIndex, weight: &NodeType) -> PyResult<Py<PyAny>> {
        let dag_node = match weight {
            NodeType::QubitIn(qubit) => Py::new(
                py,
                DAGInNode::new(py, id, self.qubits.get(*qubit).unwrap().clone_ref(py)),
            )?
            .into_any(),
            NodeType::QubitOut(qubit) => Py::new(
                py,
                DAGOutNode::new(py, id, self.qubits.get(*qubit).unwrap().clone_ref(py)),
            )?
            .into_any(),
            NodeType::ClbitIn(clbit) => Py::new(
                py,
                DAGInNode::new(py, id, self.clbits.get(*clbit).unwrap().clone_ref(py)),
            )?
            .into_any(),
            NodeType::ClbitOut(clbit) => Py::new(
                py,
                DAGOutNode::new(py, id, self.clbits.get(*clbit).unwrap().clone_ref(py)),
            )?
            .into_any(),
            NodeType::Operation(packed) => {
                let qargs = self.qargs_cache.intern(packed.qubits_id);
                let cargs = self.cargs_cache.intern(packed.clbits_id);
                Py::new(
                    py,
                    DAGOpNode::new(
                        py,
                        id,
                        packed.op.clone(),
                        self.qubits.map_indices(qargs.as_slice()),
                        self.clbits.map_indices(cargs.as_slice()),
                        packed.params.clone(),
                        packed.extra_attrs.clone(),
                        (packed.qubits_id, packed.clbits_id).into_py(py),
                    ),
                )?
                .into_any()
            }
        };
        Ok(dag_node)
    }

    /// Returns an iterator over all the indices that refer to an `Operation` node in the `DAGCircuit.`
    pub fn op_nodes<'a>(
        &'a self,
        include_directives: bool,
    ) -> Box<dyn Iterator<Item = NodeIndex> + 'a> {
        let node_ops_iter = self
            .dag
            .node_references()
            .filter_map(|(node_index, node_type)| match node_type {
                NodeType::Operation(ref node) => Some((node_index, node)),
                _ => None,
            });
        if !include_directives {
            Box::new(node_ops_iter.filter_map(|(index, node)| {
                if !node.op.directive() {
                    Some(index)
                } else {
                    None
                }
            }))
        } else {
            Box::new(node_ops_iter.map(|(index, _)| index))
        }
    }

    /// Returns an iterator over a list layers of the `DAGCircuit``.
    pub fn multigraph_layers<'a>(&'a self) -> impl Iterator<Item = Vec<NodeIndex>> + 'a {
        let first_layer = self.qubit_input_map.values().copied().collect();
        // A DAG is by definition acyclical, therefore unwrapping the layer should never fail.
        layers(&self.dag, first_layer).map(|layer| match layer {
            Ok(layer) => layer,
            Err(_) => unreachable!("Not a DAG."),
        })
    }

    /// Returns an iterator over the first layer of the `DAGCircuit``.
    pub fn front_layer<'a>(&'a self) -> Box<dyn Iterator<Item = NodeIndex> + 'a> {
        let mut graph_layers = self.multigraph_layers();
        graph_layers.next();

        let next_layer = graph_layers.next();
        match next_layer {
            Some(layer) => Box::new(layer.into_iter().filter_map(|node| {
                if matches!(self.dag.node_weight(node).unwrap(), NodeType::Operation(_)) {
                    Some(node)
                } else {
                    None
                }
            })),
            None => Box::new(vec![].into_iter()),
        }
    }
}<|MERGE_RESOLUTION|>--- conflicted
+++ resolved
@@ -13,11 +13,10 @@
 use crate::bit_data::BitData;
 use crate::circuit_instruction::PackedInstruction;
 use crate::circuit_instruction::{
-<<<<<<< HEAD
-    convert_py_to_operation_type, operation_type_and_data_to_py, CircuitInstruction,
-=======
-    convert_py_to_operation_type, CircuitInstruction, ExtraInstructionAttributes,
->>>>>>> 519071c1
+    convert_py_to_operation_type,
+    operation_type_and_data_to_py, 
+    CircuitInstruction,
+    ExtraInstructionAttributes,
     OperationTypeConstruct,
 };
 use crate::dag_node::{DAGInNode, DAGNode, DAGOpNode, DAGOutNode};
@@ -3804,7 +3803,6 @@
         Ok(nodes.into_iter())
     }
 
-<<<<<<< HEAD
     fn topological_op_nodes(&self) -> PyResult<impl Iterator<Item = NodeIndex> + '_> {
         Ok(self.topological_nodes()?.filter(|node: &NodeIndex| {
             matches!(self.dag.node_weight(*node), Some(NodeType::Operation(_)))
@@ -3837,10 +3835,7 @@
         )
     }
 
-    fn is_wire_idle(&self, wire: Wire) -> PyResult<bool> {
-=======
     fn is_wire_idle(&self, wire: &Wire) -> PyResult<bool> {
->>>>>>> 519071c1
         let (input_node, output_node) = match wire {
             Wire::Qubit(qubit) => (self.qubit_input_map[qubit], self.qubit_output_map[qubit]),
             Wire::Clbit(clbit) => (self.clbit_input_map[clbit], self.clbit_output_map[clbit]),
