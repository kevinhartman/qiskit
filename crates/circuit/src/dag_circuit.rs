// This code is part of Qiskit.
//
// (C) Copyright IBM 2024
//
// This code is licensed under the Apache License, Version 2.0. You may
// obtain a copy of this license in the LICENSE.txt file in the root directory
// of this source tree or at http://www.apache.org/licenses/LICENSE-2.0.
//
// Any modifications or derivative works of this code must retain this
// copyright notice, and modified files need to carry a notice indicating
// that they have been altered from the originals.

use crate::bit_data::BitData;
use crate::circuit_instruction::{
    convert_py_to_operation_type, CircuitInstruction, ExtraInstructionAttributes,
    OperationTypeConstruct,
};
use crate::circuit_instruction::{operation_type_and_data_to_py, PackedInstruction};
use crate::dag_node::{DAGInNode, DAGNode, DAGOpNode, DAGOutNode};
use crate::dot_utils::build_dot;
use crate::error::DAGCircuitError;
use crate::imports::{
    CLASSICAL_REGISTER, CLBIT, CONTROL_FLOW_OP, DAG_NODE, EXPR, ITER_VARS, STORE_OP,
    SWITCH_CASE_OP, VARIABLE_MAPPER,
};
use crate::interner::{Index, IndexedInterner, Interner};
use crate::operations::{Operation, OperationType, Param};
use crate::{interner, BitType, Clbit, Qubit, TupleLikeArg};
use hashbrown::hash_map::DefaultHashBuilder;
use hashbrown::{hash_map, HashMap, HashSet};
use indexmap::set::Slice;
use indexmap::{IndexMap, IndexSet};
use petgraph::prelude::*;
use pyo3::callback::IntoPyCallbackOutput;
use pyo3::exceptions::{PyIndexError, PyKeyError, PyRuntimeError, PyTypeError, PyValueError};
use pyo3::ffi::PyCFunction;
use pyo3::prelude::*;
use pyo3::types::iter::BoundTupleIterator;
use pyo3::types::{
    IntoPyDict, PyDict, PyFloat, PyFrozenSet, PyInt, PyIterator, PyList, PySequence, PySet,
    PySlice, PyString, PyTuple, PyType,
};
use pyo3::{intern, PyObject, PyResult, PyVisit};
use rustworkx_core::err::ContractError;
use rustworkx_core::graph_ext::ContractNodesDirected;
use rustworkx_core::petgraph;
use rustworkx_core::petgraph::adj::EdgeReference;
use rustworkx_core::petgraph::algo::connected_components;
use rustworkx_core::petgraph::prelude::StableDiGraph;
use rustworkx_core::petgraph::stable_graph::{DefaultIx, IndexType, Neighbors, NodeIndex};
use rustworkx_core::petgraph::visit::{IntoEdgeReferences, IntoNodeReferences, NodeCount, NodeFiltered, NodeRef};
use rustworkx_core::petgraph::Incoming;
use rustworkx_core::traversal::{
    ancestors as core_ancestors, bfs_successors as core_bfs_successors,
    descendants as core_descendants,
};
use rustworkx_core::connectivity::connected_components as core_connected_components;

use smallvec::SmallVec;
use std::borrow::Borrow;
use std::collections::{BTreeMap, VecDeque};
use std::convert::Infallible;
use std::f64::consts::PI;
use std::ffi::c_double;
use std::hash::{Hash, Hasher};

trait IntoUnique {
    type Output;
    fn unique(self) -> Self::Output;
}

struct UniqueIterator<I, N: Hash + Eq> {
    neighbors: I,
    seen: HashSet<N>,
}

impl<I> IntoUnique for I
where
    I: Iterator,
    I::Item: Hash + Eq + Clone,
{
    type Output = UniqueIterator<I, I::Item>;

    fn unique(self) -> Self::Output {
        UniqueIterator {
            neighbors: self,
            seen: HashSet::new(),
        }
    }
}

impl<I> Iterator for UniqueIterator<I, I::Item>
where
    I: Iterator,
    I::Item: Hash + Eq + Clone,
{
    type Item = I::Item;

    fn next(&mut self) -> Option<Self::Item> {
        // First any outgoing edges
        while let Some(node) = self.neighbors.next() {
            if !self.seen.contains(&node) {
                self.seen.insert(node.clone());
                return Some(node);
            }
        }
        None
    }
}

#[derive(Clone, Debug)]
pub(crate) enum NodeType {
    QubitIn(Qubit),
    QubitOut(Qubit),
    ClbitIn(Clbit),
    ClbitOut(Clbit),
    Operation(PackedInstruction),
}

impl NodeType {
    #[inline]
    pub fn key(&self) -> (Option<Index>, Option<Index>) {
        match self {
            NodeType::Operation(packed) => (Some(packed.qubits_id), Some(packed.clbits_id)),
            _ => (None, None),
        }
    }
}

#[derive(Clone, Debug)]
pub(crate) enum Wire {
    Qubit(Qubit),
    Clbit(Clbit),
    Var(PyObject),
}

impl PartialEq for Wire {
    fn eq(&self, other: &Self) -> bool {
        match (self, other) {
            (Wire::Qubit(q1), Wire::Qubit(q2)) => q1 == q2,
            (Wire::Clbit(c1), Wire::Clbit(c2)) => c1 == c2,
            (Wire::Var(v1), Wire::Var(v2)) => {
                v1.is(v2) || Python::with_gil(|py| v1.bind(py).eq(v2).unwrap())
            }
            _ => false,
        }
    }
}

impl Eq for Wire {}

// TODO: Remove me.
// This is a temporary map type used to store a mapping of
// Var to NodeIndex to hold us over until Var is ported to
// Rust. Currently, we need this because PyObject cannot be
// used as the key to an IndexMap.
//
// Once we've got Var ported, Wire should also become Hash + Eq
// and we can consider combining input/output nodes maps.
#[derive(Clone, Debug)]
struct _VarIndexMap {
    dict: Py<PyDict>,
}

impl _VarIndexMap {
    pub fn new(py: Python) -> Self {
        Self {
            dict: PyDict::new_bound(py).unbind(),
        }
    }

    pub fn keys(&self) -> impl Iterator<Item = PyObject> {
        Python::with_gil(|py| {
            self.dict
                .bind(py)
                .keys()
                .into_iter()
                .map(|k| k.unbind())
                .collect::<Vec<_>>()
                .into_iter()
        })
    }

    pub fn contains_key(&self, key: &PyObject) -> bool {
        Python::with_gil(|py| self.dict.bind(py).contains(key).unwrap())
    }

    pub fn get(&self, key: &PyObject) -> Option<NodeIndex> {
        Python::with_gil(|py| {
            self.dict
                .bind(py)
                .get_item(key)
                .unwrap()
                .map(|v| NodeIndex::new(v.extract().unwrap()))
        })
    }

    pub fn insert(&mut self, key: PyObject, value: NodeIndex) {
        Python::with_gil(|py| {
            self.dict
                .bind(py)
                .set_item(key, value.index().into_py(py))
                .unwrap()
        })
    }
}

/// Quantum circuit as a directed acyclic graph.
///
/// There are 3 types of nodes in the graph: inputs, outputs, and operations.
/// The nodes are connected by directed edges that correspond to qubits and
/// bits.
#[pyclass(module = "qiskit._accelerate.circuit")]
#[derive(Clone, Debug)]
pub struct DAGCircuit {
    #[pyo3(get, set)]
    name: Option<Py<PyString>>,
    #[pyo3(get, set)]
    metadata: Option<Py<PyDict>>,
    calibrations: HashMap<String, Py<PyDict>>,

    pub(crate) dag: StableDiGraph<NodeType, Wire>,

    #[pyo3(get)]
    qregs: Py<PyDict>,
    #[pyo3(get)]
    cregs: Py<PyDict>,

    /// The cache used to intern instruction qargs.
    qargs_cache: IndexedInterner<Vec<Qubit>>,
    /// The cache used to intern instruction cargs.
    cargs_cache: IndexedInterner<Vec<Clbit>>,
    /// Qubits registered in the circuit.
    pub(crate) qubits: BitData<Qubit>,
    /// Clbits registered in the circuit.
    pub(crate) clbits: BitData<Clbit>,
    /// Global phase.
    global_phase: PyObject,
    /// Duration.
    #[pyo3(get, set)]
    duration: Option<PyObject>,
    /// Unit of duration.
    #[pyo3(get, set)]
    unit: String,

    // Note: these are tracked separately from `qubits` and `clbits`
    // because it's not yet clear if the Rust concept of a native Qubit
    // and Clbit should correspond directly to the numerical Python
    // index that users see in the Python API.
    /// The index locations of bits, and their positions within
    /// registers.
    qubit_locations: Py<PyDict>,
    clbit_locations: Py<PyDict>,

    /// Map from qubit to input nodes of the graph.
    qubit_input_map: IndexMap<Qubit, NodeIndex>,
    /// Map from qubit to output nodes of the graph.
    qubit_output_map: IndexMap<Qubit, NodeIndex>,

    /// Map from clbit to input nodes of the graph.
    clbit_input_map: IndexMap<Clbit, NodeIndex>,
    /// Map from clbit to output nodes of the graph.
    clbit_output_map: IndexMap<Clbit, NodeIndex>,

    // TODO: use IndexMap<Wire, NodeIndex> once Var is ported to Rust
    /// Map from var to input nodes of the graph.
    var_input_map: _VarIndexMap,
    /// Map from var to output nodes of the graph.
    var_output_map: _VarIndexMap,

    /// Operation kind to count
    op_names: HashMap<String, usize>,

    // Python modules we need to frequently access (for now).
    control_flow_module: PyControlFlowModule,
    circuit_module: PyCircuitModule,
}

#[derive(Clone, Debug)]
struct PyControlFlowModule {
    condition_resources: Py<PyAny>,
    node_resources: Py<PyAny>,
    control_flow_op_names: Py<PyFrozenSet>,
}

#[derive(Clone, Debug)]
struct PyLegacyResources {
    clbits: Py<PyTuple>,
    cregs: Py<PyTuple>,
}

impl PyControlFlowModule {
    fn new(py: Python) -> PyResult<Self> {
        let module = PyModule::import_bound(py, "qiskit.circuit.controlflow")?;
        Ok(PyControlFlowModule {
            condition_resources: module.getattr("condition_resources")?.unbind(),
            node_resources: module.getattr("node_resources")?.unbind(),
            control_flow_op_names: module
                .getattr("CONTROL_FLOW_OP_NAMES")?
                .downcast_into_exact()?
                .unbind(),
        })
    }

    fn condition_resources(&self, condition: &Bound<PyAny>) -> PyResult<PyLegacyResources> {
        let res = self
            .condition_resources
            .bind(condition.py())
            .call1((condition,))?;
        Ok(PyLegacyResources {
            clbits: res.getattr("clbits")?.downcast_into_exact()?.unbind(),
            cregs: res.getattr("cregs")?.downcast_into_exact()?.unbind(),
        })
    }

    fn node_resources(&self, node: &Bound<PyAny>) -> PyResult<PyLegacyResources> {
        let res = self.node_resources.bind(node.py()).call1((node,))?;
        Ok(PyLegacyResources {
            clbits: res.getattr("clbits")?.downcast_into_exact()?.unbind(),
            cregs: res.getattr("cregs")?.downcast_into_exact()?.unbind(),
        })
    }
}

#[derive(Clone, Debug)]
struct PyCircuitModule {
    clbit: Py<PyAny>,
    qubit: Py<PyAny>,
    classical_register: Py<PyAny>,
    quantum_register: Py<PyAny>,
    control_flow_op: Py<PyAny>,
    for_loop_op: Py<PyAny>,
    if_else_op: Py<PyAny>,
    while_loop_op: Py<PyAny>,
    switch_case_op: Py<PyAny>,
    operation: Py<PyAny>,
    store: Py<PyAny>,
    gate: Py<PyAny>,
    parameter_expression: Py<PyAny>,
    variable_mapper: Py<PyAny>,
}

impl PyCircuitModule {
    fn new(py: Python) -> PyResult<Self> {
        let module = PyModule::import_bound(py, "qiskit.circuit")?;
        Ok(PyCircuitModule {
            clbit: module.getattr("Clbit")?.unbind(),
            qubit: module.getattr("Qubit")?.unbind(),
            classical_register: module.getattr("ClassicalRegister")?.unbind(),
            quantum_register: module.getattr("QuantumRegister")?.unbind(),
            control_flow_op: module.getattr("ControlFlowOp")?.unbind(),
            for_loop_op: module.getattr("ForLoopOp")?.unbind(),
            if_else_op: module.getattr("IfElseOp")?.unbind(),
            while_loop_op: module.getattr("WhileLoopOp")?.unbind(),
            switch_case_op: module.getattr("SwitchCaseOp")?.unbind(),
            operation: module.getattr("Operation")?.unbind(),
            store: module.getattr("Store")?.unbind(),
            gate: module.getattr("Gate")?.unbind(),
            parameter_expression: module.getattr("ParameterExpression")?.unbind(),
            variable_mapper: module
                .getattr("_classical_resource_map")?
                .getattr("VariableMapper")?
                .unbind(),
        })
    }
}

struct PyVariableMapper {
    mapper: Py<PyAny>,
}

impl PyVariableMapper {
    fn new(
        py: Python,
        target_cregs: Bound<PyAny>,
        bit_map: Option<Bound<PyDict>>,
        var_map: Option<Bound<PyDict>>,
        add_register: Option<Py<PyAny>>,
    ) -> PyResult<Self> {
        let kwargs: HashMap<&str, Option<Py<PyAny>>> =
            HashMap::from_iter([("add_register", add_register)]);
        Ok(PyVariableMapper {
            mapper: VARIABLE_MAPPER
                .get_bound(py)
                .call(
                    (target_cregs, bit_map, var_map),
                    Some(&kwargs.into_py_dict_bound(py)),
                )?
                .unbind(),
        })
    }

    fn map_condition<'py>(
        &self,
        condition: &Bound<'py, PyAny>,
        allow_reorder: bool,
    ) -> PyResult<Bound<'py, PyAny>> {
        let py = condition.py();
        let kwargs: HashMap<&str, Py<PyAny>> =
            HashMap::from_iter([("allow_reorder", allow_reorder.into_py(py))]);
        self.mapper.bind(py).call_method(
            intern!(py, "map_condition"),
            (condition,),
            Some(&kwargs.into_py_dict_bound(py)),
        )
    }

    fn map_target<'py>(&self, target: &Bound<'py, PyAny>) -> PyResult<Bound<'py, PyAny>> {
        let py = target.py();
        self.mapper
            .bind(py)
            .call_method1(intern!(py, "map_target"), (target,))
    }

    fn map_expr<'py>(&self, node: &Bound<'py, PyAny>) -> PyResult<Bound<'py, PyAny>> {
        let py = node.py();
        self.mapper
            .bind(py)
            .call_method1(intern!(py, "map_expr"), (node,))
    }
}

#[pyfunction]
fn reject_new_register(reg: &Bound<PyAny>) -> PyResult<()> {
    Err(DAGCircuitError::new_err(format!(
        "No register with '{:?}' to map this expression onto.",
        reg.getattr("bits")?
    )))
}

impl IntoPy<Py<PyAny>> for PyVariableMapper {
    fn into_py(self, _py: Python<'_>) -> Py<PyAny> {
        self.mapper
    }
}

#[pyclass(module = "qiskit._accelerate.circuit")]
#[derive(Clone, Debug)]
struct BitLocations {
    #[pyo3(get)]
    index: Py<PyAny>,
    #[pyo3(get)]
    registers: Py<PyList>,
}

#[pymethods]
impl DAGCircuit {
    #[new]
    pub fn new(py: Python<'_>) -> PyResult<Self> {
        Ok(DAGCircuit {
            name: None,
            metadata: None,
            calibrations: HashMap::new(),
            dag: StableDiGraph::default(),
            qregs: PyDict::new_bound(py).unbind(),
            cregs: PyDict::new_bound(py).unbind(),
            qargs_cache: IndexedInterner::new(),
            cargs_cache: IndexedInterner::new(),
            qubits: BitData::new(py, "qubits".to_string()),
            clbits: BitData::new(py, "clbits".to_string()),
            global_phase: PyFloat::new_bound(py, 0 as c_double).into_any().unbind(),
            duration: None,
            unit: "dt".to_string(),
            qubit_locations: PyDict::new_bound(py).unbind(),
            clbit_locations: PyDict::new_bound(py).unbind(),
            qubit_input_map: IndexMap::new(),
            qubit_output_map: IndexMap::new(),
            clbit_input_map: IndexMap::new(),
            clbit_output_map: IndexMap::new(),
            var_input_map: _VarIndexMap::new(py),
            var_output_map: _VarIndexMap::new(py),
            op_names: HashMap::new(),

            // Python module wrappers
            control_flow_module: PyControlFlowModule::new(py)?,
            circuit_module: PyCircuitModule::new(py)?,
        })
    }

    /// Returns the current sequence of registered :class:`.Qubit` instances as a list.
    ///
    /// .. warning::
    ///
    ///     Do not modify this list yourself.  It will invalidate the :class:`DAGCircuit` data
    ///     structures.
    ///
    /// Returns:
    ///     list(:class:`.Qubit`): The current sequence of registered qubits.
    #[getter]
    pub fn qubits(&self, py: Python<'_>) -> Py<PyList> {
        self.qubits.cached().clone_ref(py)
    }

    /// Returns the current sequence of registered :class:`.Clbit`
    /// instances as a list.
    ///
    /// .. warning::
    ///
    ///     Do not modify this list yourself.  It will invalidate the :class:`DAGCircuit` data
    ///     structures.
    ///
    /// Returns:
    ///     list(:class:`.Clbit`): The current sequence of registered clbits.
    #[getter]
    pub fn clbits(&self, py: Python<'_>) -> Py<PyList> {
        self.clbits.cached().clone_ref(py)
    }

    /// Return a list of the wires in order.
    #[getter]
    fn get_wires(&self, py: Python<'_>) -> Py<PyList> {
        let wires: Vec<&PyObject> = self
            .qubits
            .bits()
            .iter()
            .chain(self.clbits.bits().iter())
            .collect();
        PyList::new_bound(py, wires).unbind()
    }

    /// Returns the number of nodes in the dag.
    #[getter]
    fn get_node_counter(&self) -> usize {
        self.dag.node_count()
    }

    /// Return the global phase of the circuit.
    #[getter]
    fn get_global_phase(&self) -> &PyObject {
        &self.global_phase
    }

    /// Set the global phase of the circuit.
    ///
    /// Args:
    ///     angle (float, :class:`.ParameterExpression`): The phase angle.
    #[setter]
    fn set_global_phase(&mut self, py: Python<'_>, angle: &Bound<PyAny>) -> PyResult<()> {
        if let Ok(angle) = angle.downcast::<PyFloat>() {
            self.global_phase = PyFloat::new_bound(
                py,
                if !angle.is_truthy()? {
                    0 as c_double
                } else {
                    angle.value() % (2f64 * PI)
                },
            )
            .into_any()
            .unbind();
        } else {
            self.global_phase = angle.clone().unbind()
        }
        Ok(())
    }

    /// Return calibration dictionary.
    ///
    /// The custom pulse definition of a given gate is of the form
    ///    {'gate_name': {(qubits, params): schedule}}
    #[getter]
    fn get_calibrations(&self, py: Python) -> HashMap<String, Py<PyDict>> {
        self.calibrations.clone()
    }

    /// Set the circuit calibration data from a dictionary of calibration definition.
    ///
    ///  Args:
    ///      calibrations (dict): A dictionary of input in the format
    ///          {'gate_name': {(qubits, gate_params): schedule}}
    #[setter]
    fn set_calibrations(&mut self, calibrations: HashMap<String, Py<PyDict>>) {
        self.calibrations = calibrations;
    }

    /// Register a low-level, custom pulse definition for the given gate.
    ///
    /// Args:
    ///     gate (Union[Gate, str]): Gate information.
    ///     qubits (Union[int, Tuple[int]]): List of qubits to be measured.
    ///     schedule (Schedule): Schedule information.
    ///     params (Optional[List[Union[float, Parameter]]]): A list of parameters.
    ///
    /// Raises:
    ///     Exception: if the gate is of type string and params is None.
    fn add_calibration<'py>(
        &mut self,
        py: Python<'py>,
        mut gate: Bound<'py, PyAny>,
        mut qubits: Bound<'py, PyAny>,
        schedule: Py<PyAny>,
        mut params: Option<Bound<'py, PyAny>>,
    ) -> PyResult<()> {
        if gate.is_instance(self.circuit_module.gate.bind(py))? {
            params = Some(gate.getattr(intern!(py, "params"))?);
            gate = gate.getattr(intern!(py, "name"))?;
        }

        if let Some(operands) = params {
            let add_calibration = PyModule::from_code_bound(
                py,
                r#"
def _format(operand):
    try:
        # Using float/complex value as a dict key is not good idea.
        # This makes the mapping quite sensitive to the rounding error.
        # However, the mechanism is already tied to the execution model (i.e. pulse gate)
        # and we cannot easily update this rule.
        # The same logic exists in QuantumCircuit.add_calibration.
        evaluated = complex(operand)
        if np.isreal(evaluated):
            evaluated = float(evaluated.real)
            if evaluated.is_integer():
                evaluated = int(evaluated)
        return evaluated
    except TypeError:
        # Unassigned parameter
        return operand
    "#,
                "add_calibration.py",
                "add_calibration",
            )?;

            let format = add_calibration.getattr("_format")?;
            let mapped: PyResult<Vec<_>> = operands.iter()?.map(|p| format.call1((p?,))).collect();
            params = Some(PyTuple::new_bound(py, mapped).into_any());
        } else {
            params = Some(PyTuple::empty_bound(py).into_any());
        }

        let calibrations = self
            .calibrations
            .entry(gate.extract()?)
            .or_insert_with(|| PyDict::new_bound(py).unbind())
            .bind(py);

        if !qubits.is_instance_of::<PyTuple>() {
            qubits = PyTuple::new_bound(py, [qubits]).into_any();
        }

        calibrations.set_item((qubits, params.unwrap()).to_object(py), schedule)?;
        Ok(())
    }

    /// Return True if the dag has a calibration defined for the node operation. In this
    /// case, the operation does not need to be translated to the device basis.
    fn has_calibration_for(&self, py: Python, node: PyRef<DAGOpNode>) -> PyResult<bool> {
        let node = node.as_ref().node.unwrap();
        if let Some(NodeType::Operation(packed)) = self.dag.node_weight(node) {
            let op_name = packed.op.name().to_string();
            if !self.calibrations.contains_key(&op_name) {
                return Ok(false);
            }
            let mut params = Vec::new();
            for p in &packed.params {
                if let Param::ParameterExpression(exp) = p {
                    let exp = exp.bind(py);
                    if !exp.getattr(intern!(py, "parameters"))?.is_truthy()? {
                        let as_py_float = exp.call_method0(intern!(py, "__float__"))?;
                        params.push(as_py_float.unbind());
                        continue;
                    }
                }
                params.push(p.to_object(py));
            }
            let qubits: Vec<BitType> = self
                .qargs_cache
                .intern(packed.qubits_id)
                .iter()
                .cloned()
                .map(|b| b.into())
                .collect();
            let params = PyTuple::new_bound(py, params);
            self.calibrations[&op_name]
                .bind(py)
                .contains((qubits, params).to_object(py))
        } else {
            Ok(false)
        }
    }

    /// Remove all operation nodes with the given name.
    fn remove_all_ops_named(&mut self, opname: &str) {
        let mut to_remove = Vec::new();
        for (id, weight) in self.dag.node_references() {
            if let NodeType::Operation(ref packed) = weight {
                if opname == packed.op.name() {
                    to_remove.push(id);
                }
            }
        }
        for node in to_remove {
            self.remove_op_node(node);
        }
    }

    /// Add individual qubit wires.
    fn add_qubits(&mut self, py: Python, qubits: &Bound<PySequence>) -> PyResult<()> {
        let bits: Vec<Bound<PyAny>> = qubits.extract()?;
        for bit in bits.iter() {
            if !bit.is_instance(self.circuit_module.qubit.bind(py))? {
                return Err(DAGCircuitError::new_err("not a Qubit instance."));
            }

            if self.qubits.find(bit).is_some() {
                return Err(DAGCircuitError::new_err(format!("duplicate qubit {}", bit)));
            }
        }

        for bit in bits.iter() {
            self.add_qubit_unchecked(py, bit)?;
        }
        Ok(())
    }

    /// Add individual qubit wires.
    fn add_clbits(&mut self, py: Python, clbits: &Bound<PySequence>) -> PyResult<()> {
        let bits: Vec<Bound<PyAny>> = clbits.extract()?;
        for bit in bits.iter() {
            if !bit.is_instance(self.circuit_module.clbit.bind(py))? {
                return Err(DAGCircuitError::new_err("not a Clbit instance."));
            }

            if self.clbits.find(bit).is_some() {
                return Err(DAGCircuitError::new_err(format!("duplicate clbit {}", bit)));
            }
        }

        for bit in bits.iter() {
            self.add_clbit_unchecked(py, bit)?;
        }
        Ok(())
    }

    /// Add all wires in a quantum register.
    fn add_qreg(&mut self, py: Python, qreg: &Bound<PyAny>) -> PyResult<()> {
        if !qreg.is_instance(self.circuit_module.quantum_register.bind(py))? {
            return Err(DAGCircuitError::new_err("not a QuantumRegister instance."));
        }

        let register_name = qreg.getattr(intern!(py, "name"))?;
        if self.qregs.bind(py).contains(&register_name)? {
            return Err(DAGCircuitError::new_err(format!(
                "duplicate register {}",
                register_name
            )));
        }
        self.qregs.bind(py).set_item(&register_name, qreg)?;

        for (index, bit) in qreg.iter()?.enumerate() {
            let bit = bit?;
            if self.qubits.find(&bit).is_none() {
                self.add_qubit_unchecked(py, &bit)?;
            }
            let locations: PyRef<BitLocations> = self
                .qubit_locations
                .bind(py)
                .get_item(&bit)?
                .unwrap()
                .extract()?;
            locations.registers.bind(py).append((qreg, index))?;
        }
        Ok(())
    }

    /// Add all wires in a classical register.
    fn add_creg(&mut self, py: Python, creg: &Bound<PyAny>) -> PyResult<()> {
        if !creg.is_instance(self.circuit_module.classical_register.bind(py))? {
            return Err(DAGCircuitError::new_err(
                "not a ClassicalRegister instance.",
            ));
        }

        let register_name = creg.getattr(intern!(py, "name"))?;
        if self.cregs.bind(py).contains(&register_name)? {
            return Err(DAGCircuitError::new_err(format!(
                "duplicate register {}",
                register_name
            )));
        }
        self.cregs.bind(py).set_item(register_name, creg)?;

        for (index, bit) in creg.iter()?.enumerate() {
            let bit = bit?;
            if self.clbits.find(&bit).is_none() {
                self.add_clbit_unchecked(py, &bit)?;
            }
            let locations: PyRef<BitLocations> = self
                .clbit_locations
                .bind(py)
                .get_item(&bit)?
                .unwrap()
                .extract()?;
            locations.registers.bind(py).append((creg, index))?;
        }
        Ok(())
    }

    /// Finds locations in the circuit, by mapping the Qubit and Clbit to positional index
    /// BitLocations is defined as: BitLocations = namedtuple("BitLocations", ("index", "registers"))
    ///
    /// Args:
    ///     bit (Bit): The bit to locate.
    ///
    /// Returns:
    ///     namedtuple(int, List[Tuple(Register, int)]): A 2-tuple. The first element (``index``)
    ///         contains the index at which the ``Bit`` can be found (in either
    ///         :obj:`~DAGCircuit.qubits`, :obj:`~DAGCircuit.clbits`, depending on its
    ///         type). The second element (``registers``) is a list of ``(register, index)``
    ///         pairs with an entry for each :obj:`~Register` in the circuit which contains the
    ///         :obj:`~Bit` (and the index in the :obj:`~Register` at which it can be found).
    ///
    ///   Raises:
    ///     DAGCircuitError: If the supplied :obj:`~Bit` was of an unknown type.
    ///     DAGCircuitError: If the supplied :obj:`~Bit` could not be found on the circuit.
    fn find_bit<'py>(&self, py: Python<'py>, bit: &Bound<PyAny>) -> PyResult<Bound<'py, PyAny>> {
        if bit.is_instance(self.circuit_module.qubit.bind(py))? {
            return self.qubit_locations.bind(py).get_item(bit)?.ok_or_else(|| {
                DAGCircuitError::new_err(format!(
                    "Could not locate provided bit: {}. Has it been added to the DAGCircuit?",
                    bit
                ))
            });
        }

        if bit.is_instance(self.circuit_module.clbit.bind(py))? {
            return self.clbit_locations.bind(py).get_item(bit)?.ok_or_else(|| {
                DAGCircuitError::new_err(format!(
                    "Could not locate provided bit: {}. Has it been added to the DAGCircuit?",
                    bit
                ))
            });
        }

        Err(DAGCircuitError::new_err(format!(
            "Could not locate bit of unknown type: {}",
            bit.get_type()
        )))
    }

    /// Remove classical bits from the circuit. All bits MUST be idle.
    /// Any registers with references to at least one of the specified bits will
    /// also be removed.
    ///
    /// Args:
    ///     clbits (List[Clbit]): The bits to remove.
    ///
    /// Raises:
    ///     DAGCircuitError: a clbit is not a :obj:`.Clbit`, is not in the circuit,
    ///         or is not idle.
    #[pyo3(signature = (*clbits))]
    fn remove_clbits(&mut self, py: Python, clbits: &Bound<PyTuple>) -> PyResult<()> {
        let mut non_bits = Vec::new();
        for bit in clbits.iter() {
            if !bit.is_instance(self.circuit_module.clbit.bind(py))? {
                non_bits.push(bit);
            }
        }
        if !non_bits.is_empty() {
            return Err(DAGCircuitError::new_err(format!(
                "clbits not of type Clbit: {:?}",
                non_bits
            )));
        }

        let clbits: IndexSet<Clbit> = self.clbits.map_bits(clbits)?.collect();
        let mut busy_bits = Vec::new();
        for bit in clbits.iter() {
            if !self.is_wire_idle(&Wire::Clbit(*bit))? {
                busy_bits.push(self.clbits.get(*bit).unwrap());
            }
        }

        if !busy_bits.is_empty() {
            return Err(DAGCircuitError::new_err(format!(
                "clbits not idle: {:?}",
                busy_bits
            )));
        }

        // Remove any references to bits.
        let mut cregs_to_remove = Vec::new();
        for creg in self.cregs.bind(py).values() {
            for bit in creg.iter()? {
                let bit = bit?;
                if clbits.contains(&self.clbits.find(&bit).unwrap()) {
                    cregs_to_remove.push(creg);
                    break;
                }
            }
        }
        self.remove_cregs(py, &PyTuple::new_bound(py, cregs_to_remove))?;

        // Remove DAG in/out nodes etc.
        for bit in clbits.iter() {
            self.remove_idle_wire(Wire::Clbit(*bit))?;
        }

        // Update bit data.
        self.clbits.remove_indices(py, clbits)?;

        // Update bit locations.
        let bit_locations = self.clbit_locations.bind(py);
        for (i, bit) in self.clbits.bits().iter().enumerate() {
            bit_locations.set_item(
                bit,
                bit_locations
                    .get_item(bit)?
                    .unwrap()
                    .call_method1(intern!(py, "_replace"), (i,))?,
            )?;
        }
        Ok(())
    }

    /// Remove classical registers from the circuit, leaving underlying bits
    /// in place.
    ///
    /// Raises:
    ///     DAGCircuitError: a creg is not a ClassicalRegister, or is not in
    ///     the circuit.
    #[pyo3(signature = (*cregs))]
    fn remove_cregs(&mut self, py: Python, cregs: &Bound<PyTuple>) -> PyResult<()> {
        let mut non_regs = Vec::new();
        let mut unknown_regs = Vec::new();
        for reg in cregs.iter() {
            if !reg.is_instance(self.circuit_module.classical_register.bind(py))? {
                non_regs.push(reg);
            } else if self.cregs.bind(py).values().contains(&reg)? {
                // TODO: make check not quadratic
                unknown_regs.push(reg);
            }
        }
        if !non_regs.is_empty() {
            return Err(DAGCircuitError::new_err(format!(
                "cregs not of type ClassicalRegister: {:?}",
                non_regs
            )));
        }
        if !unknown_regs.is_empty() {
            return Err(DAGCircuitError::new_err(format!(
                "cregs not in circuit: {:?}",
                unknown_regs
            )));
        }

        for creg in cregs {
            self.cregs
                .bind(py)
                .del_item(creg.getattr(intern!(py, "name"))?)?;
            for (i, bit) in creg.iter()?.enumerate() {
                let bit = bit?;
                let bit_position = self
                    .clbit_locations
                    .bind(py)
                    .get_item(bit)?
                    .unwrap()
                    .downcast_into_exact::<BitLocations>()?;
                bit_position
                    .borrow()
                    .registers
                    .bind(py)
                    .as_any()
                    .call_method1(intern!(py, "remove"), ((&creg, i),))?;
            }
        }
        Ok(())
    }

    /// Remove quantum bits from the circuit. All bits MUST be idle.
    /// Any registers with references to at least one of the specified bits will
    /// also be removed.
    ///
    /// Args:
    ///     qubits (List[~qiskit.circuit.Qubit]): The bits to remove.
    ///
    /// Raises:
    ///     DAGCircuitError: a qubit is not a :obj:`~.circuit.Qubit`, is not in the circuit,
    ///         or is not idle.
    #[pyo3(signature = (*qubits))]
    fn remove_qubits(&mut self, py: Python, qubits: &Bound<PyTuple>) -> PyResult<()> {
        let mut non_qbits = Vec::new();
        for bit in qubits.iter() {
            if !bit.is_instance(self.circuit_module.qubit.bind(py))? {
                non_qbits.push(bit);
            }
        }
        if !non_qbits.is_empty() {
            return Err(DAGCircuitError::new_err(format!(
                "qubits not of type Qubit: {:?}",
                non_qbits
            )));
        }

        let qubits: IndexSet<Qubit> = self.qubits.map_bits(qubits)?.collect();

        let mut busy_bits = Vec::new();
        for bit in qubits.iter() {
            if !self.is_wire_idle(&Wire::Qubit(*bit))? {
                busy_bits.push(self.qubits.get(*bit).unwrap());
            }
        }

        if !busy_bits.is_empty() {
            return Err(DAGCircuitError::new_err(format!(
                "qubits not idle: {:?}",
                busy_bits
            )));
        }

        // Remove any references to bits.
        let mut qregs_to_remove = Vec::new();
        for qreg in self.qregs.bind(py).values() {
            for bit in qreg.iter()? {
                let bit = bit?;
                if qubits.contains(&self.qubits.find(&bit).unwrap()) {
                    qregs_to_remove.push(qreg);
                    break;
                }
            }
        }
        self.remove_qregs(py, &PyTuple::new_bound(py, qregs_to_remove))?;

        // Remove DAG in/out nodes etc.
        for bit in qubits.iter() {
            self.remove_idle_wire(Wire::Qubit(*bit))?;
        }

        // Update bit data.
        self.qubits.remove_indices(py, qubits)?;

        // Update bit locations.
        let bit_locations = self.qubit_locations.bind(py);
        for (i, bit) in self.qubits.bits().iter().enumerate() {
            bit_locations.set_item(
                bit,
                bit_locations
                    .get_item(bit)?
                    .unwrap()
                    .call_method1(intern!(py, "_replace"), (i,))?,
            )?;
        }
        Ok(())
    }

    /// Remove quantum registers from the circuit, leaving underlying bits
    /// in place.
    ///
    /// Raises:
    ///     DAGCircuitError: a qreg is not a QuantumRegister, or is not in
    ///     the circuit.
    #[pyo3(signature = (*qregs))]
    fn remove_qregs(&mut self, py: Python, qregs: &Bound<PyTuple>) -> PyResult<()> {
        let mut non_regs = Vec::new();
        let mut unknown_regs = Vec::new();
        for reg in qregs.iter() {
            if !reg.is_instance(self.circuit_module.quantum_register.bind(py))? {
                non_regs.push(reg);
            } else if self.qregs.bind(py).values().contains(&reg)? {
                // TODO: make check not quadratic
                unknown_regs.push(reg);
            }
        }
        if !non_regs.is_empty() {
            return Err(DAGCircuitError::new_err(format!(
                "qregs not of type QuantumRegister: {:?}",
                non_regs
            )));
        }
        if !unknown_regs.is_empty() {
            return Err(DAGCircuitError::new_err(format!(
                "qregs not in circuit: {:?}",
                unknown_regs
            )));
        }

        for qreg in qregs {
            self.qregs
                .bind(py)
                .del_item(qreg.getattr(intern!(py, "name"))?)?;
            for (i, bit) in qreg.iter()?.enumerate() {
                let bit = bit?;
                let bit_position = self
                    .qubit_locations
                    .bind(py)
                    .get_item(bit)?
                    .unwrap()
                    .downcast_into_exact::<BitLocations>()?;
                bit_position
                    .borrow()
                    .registers
                    .bind(py)
                    .as_any()
                    .call_method1(intern!(py, "remove"), ((&qreg, i),))?;
            }
        }
        Ok(())
    }

    /// Verify that the condition is valid.
    ///
    /// Args:
    ///     name (string): used for error reporting
    ///     condition (tuple or None): a condition tuple (ClassicalRegister, int) or (Clbit, bool)
    ///
    /// Raises:
    ///     DAGCircuitError: if conditioning on an invalid register
    fn _check_condition(&self, py: Python, name: &str, condition: &Bound<PyAny>) -> PyResult<()> {
        if condition.is_none() {
            return Ok(());
        }

        let resources = self.control_flow_module.condition_resources(condition)?;
        for reg in resources.cregs.bind(py) {
            if !self
                .cregs
                .bind(py)
                .contains(reg.getattr(intern!(py, "name"))?)?
            {
                return Err(DAGCircuitError::new_err(format!(
                    "invalid creg in condition for {}",
                    name
                )));
            }
        }

        for bit in resources.clbits.bind(py) {
            if self.clbits.find(&bit).is_none() {
                return Err(DAGCircuitError::new_err(format!(
                    "invalid clbits in condition for {}",
                    name
                )));
            }
        }

        Ok(())
    }

    /// Return a copy of self with the same structure but empty.
    ///
    /// That structure includes:
    ///     * name and other metadata
    ///     * global phase
    ///     * duration
    ///     * all the qubits and clbits, including the registers.
    ///
    /// Returns:
    ///     DAGCircuit: An empty copy of self.
    fn copy_empty_like(&self, py: Python) -> PyResult<Self> {
        let mut target_dag = DAGCircuit::new(py)?;
        target_dag.name = self.name.as_ref().map(|n| n.clone_ref(py));
        target_dag.global_phase = self.global_phase.clone_ref(py);
        target_dag.duration = self.duration.as_ref().map(|d| d.clone_ref(py));
        target_dag.unit = self.unit.clone();
        target_dag.metadata = self.metadata.as_ref().map(|m| m.clone_ref(py));
        target_dag.qargs_cache = self.qargs_cache.clone();
        target_dag.cargs_cache = self.cargs_cache.clone();

        for bit in self.qubits.bits() {
            target_dag.add_qubit_unchecked(py, bit.bind(py))?;
        }
        for bit in self.clbits.bits() {
            target_dag.add_clbit_unchecked(py, bit.bind(py))?;
        }
        for reg in self.qregs.bind(py).values() {
            target_dag.add_qreg(py, &reg)?;
        }
        for reg in self.cregs.bind(py).values() {
            target_dag.add_creg(py, &reg)?;
        }
        Ok(target_dag)
    }

    /// Apply an operation to the output of the circuit.
    ///
    /// Args:
    ///     op (qiskit.circuit.Operation): the operation associated with the DAG node
    ///     qargs (tuple[~qiskit.circuit.Qubit]): qubits that op will be applied to
    ///     cargs (tuple[Clbit]): cbits that op will be applied to
    ///     check (bool): If ``True`` (default), this function will enforce that the
    ///         :class:`.DAGCircuit` data-structure invariants are maintained (all ``qargs`` are
    ///         :class:`~.circuit.Qubit`\\ s, all are in the DAG, etc).  If ``False``, the caller *must*
    ///         uphold these invariants itself, but the cost of several checks will be skipped.
    ///         This is most useful when building a new DAG from a source of known-good nodes.
    /// Returns:
    ///     DAGOpNode: the node for the op that was added to the dag
    ///
    /// Raises:
    ///     DAGCircuitError: if a leaf node is connected to multiple outputs
    #[pyo3(name = "apply_operation_back", signature = (op, qargs=None, cargs=None, *, check=true))]
    fn py_apply_operation_back(
        &mut self,
        py: Python,
        op: Bound<PyAny>,
        qargs: Option<TupleLikeArg>,
        cargs: Option<TupleLikeArg>,
        check: bool,
    ) -> PyResult<Py<PyAny>> {
        let old_op = op.clone().unbind();
        let op = convert_py_to_operation_type(py, op.unbind())?;
        let qargs = qargs.map(|q| q.value);
        let cargs = cargs.map(|c| c.value);
        let node = {
            let qubits_id = Interner::intern(
                &mut self.qargs_cache,
                self.qubits.map_bits(qargs.iter().flatten())?.collect(),
            )?;
            let clbits_id = Interner::intern(
                &mut self.cargs_cache,
                self.clbits.map_bits(cargs.iter().flatten())?.collect(),
            )?;
            let instr = PackedInstruction::new(
                op.operation,
                qubits_id,
                clbits_id,
                op.params,
                op.label,
                op.duration,
                op.unit,
                op.condition,
                #[cfg(feature = "cache_pygates")]
                Some(old_op.clone_ref(py)),
            );

            if check {
                if let Some(condition) = instr.condition() {
                    self._check_condition(py, instr.op.name(), condition.bind(py))?;
                }

                for b in self.qargs_cache.intern(instr.qubits_id) {
                    if !self.qubit_output_map.contains_key(b) {
                        return Err(DAGCircuitError::new_err(format!(
                            "qubit {} not found in output map",
                            self.qubits.get(*b).unwrap()
                        )));
                    }
                }

                for b in self.cargs_cache.intern(instr.clbits_id) {
                    if !self.clbit_output_map.contains_key(b) {
                        return Err(DAGCircuitError::new_err(format!(
                            "clbit {} not found in output map",
                            self.clbits.get(*b).unwrap()
                        )));
                    }
                }

                if self.may_have_additional_wires(py, &instr) {
                    let (clbits, vars) = self.additional_wires(py, &instr)?;
                    for b in clbits {
                        if !self.clbit_output_map.contains_key(&b) {
                            return Err(DAGCircuitError::new_err(format!(
                                "clbit {} not found in output map",
                                self.clbits.get(b).unwrap()
                            )));
                        }
                    }
                    for v in vars {
                        if !self.var_output_map.contains_key(&v) {
                            return Err(DAGCircuitError::new_err(format!(
                                "var {} not found in output map",
                                v
                            )));
                        }
                    }
                }
            }
            self.push_back(py, instr)?
        };

        self.get_node(py, node)
    }

    /// Apply an operation to the input of the circuit.
    ///
    /// Args:
    ///     op (qiskit.circuit.Operation): the operation associated with the DAG node
    ///     qargs (tuple[~qiskit.circuit.Qubit]): qubits that op will be applied to
    ///     cargs (tuple[Clbit]): cbits that op will be applied to
    ///     check (bool): If ``True`` (default), this function will enforce that the
    ///         :class:`.DAGCircuit` data-structure invariants are maintained (all ``qargs`` are
    ///         :class:`~.circuit.Qubit`\\ s, all are in the DAG, etc).  If ``False``, the caller *must*
    ///         uphold these invariants itself, but the cost of several checks will be skipped.
    ///         This is most useful when building a new DAG from a source of known-good nodes.
    /// Returns:
    ///     DAGOpNode: the node for the op that was added to the dag
    ///
    /// Raises:
    ///     DAGCircuitError: if initial nodes connected to multiple out edges
    #[pyo3(name = "apply_operation_front", signature = (op, qargs=None, cargs=None, *, check=true))]
    fn py_apply_operation_front(
        &mut self,
        py: Python,
        op: Bound<PyAny>,
        qargs: Option<TupleLikeArg>,
        cargs: Option<TupleLikeArg>,
        check: bool,
    ) -> PyResult<Py<PyAny>> {
        let old_op = op.clone().unbind();
        let op = convert_py_to_operation_type(py, op.unbind())?;
        let qargs = qargs.map(|q| q.value);
        let cargs = cargs.map(|c| c.value);
        let node = {
            let qubits_id = Interner::intern(
                &mut self.qargs_cache,
                self.qubits.map_bits(qargs.iter().flatten())?.collect(),
            )?;
            let clbits_id = Interner::intern(
                &mut self.cargs_cache,
                self.clbits.map_bits(cargs.iter().flatten())?.collect(),
            )?;
            let instr = PackedInstruction::new(
                op.operation,
                qubits_id,
                clbits_id,
                op.params,
                op.label,
                op.duration,
                op.unit,
                op.condition,
                #[cfg(feature = "cache_pygates")]
                Some(old_op.clone_ref(py)),
            );

            if check {
                if let Some(condition) = instr.condition() {
                    self._check_condition(py, instr.op.name(), condition.bind(py))?;
                }

                for b in self.qargs_cache.intern(instr.qubits_id) {
                    if !self.qubit_output_map.contains_key(b) {
                        return Err(DAGCircuitError::new_err(format!(
                            "qubit {} not found in output map",
                            self.qubits.get(*b).unwrap()
                        )));
                    }
                }

                for b in self.cargs_cache.intern(instr.clbits_id) {
                    if !self.clbit_output_map.contains_key(b) {
                        return Err(DAGCircuitError::new_err(format!(
                            "clbit {} not found in output map",
                            self.clbits.get(*b).unwrap()
                        )));
                    }
                }

                if self.may_have_additional_wires(py, &instr) {
                    let (clbits, vars) = self.additional_wires(py, &instr)?;
                    for b in clbits {
                        if !self.clbit_output_map.contains_key(&b) {
                            return Err(DAGCircuitError::new_err(format!(
                                "clbit {} not found in output map",
                                self.clbits.get(b).unwrap()
                            )));
                        }
                    }
                    for v in vars {
                        if !self.var_output_map.contains_key(&v) {
                            return Err(DAGCircuitError::new_err(format!(
                                "var {} not found in output map",
                                v
                            )));
                        }
                    }
                }
            }
            self.push_front(py, instr)?
        };

        self.get_node(py, node)
    }

    /// Compose the ``other`` circuit onto the output of this circuit.
    ///
    /// A subset of input wires of ``other`` are mapped
    /// to a subset of output wires of this circuit.
    ///
    /// ``other`` can be narrower or of equal width to ``self``.
    ///
    /// Args:
    ///     other (DAGCircuit): circuit to compose with self
    ///     qubits (list[~qiskit.circuit.Qubit|int]): qubits of self to compose onto.
    ///     clbits (list[Clbit|int]): clbits of self to compose onto.
    ///     front (bool): If True, front composition will be performed (not implemented yet)
    ///     inplace (bool): If True, modify the object. Otherwise return composed circuit.
    ///
    /// Returns:
    ///     DAGCircuit: the composed dag (returns None if inplace==True).
    ///
    /// Raises:
    ///     DAGCircuitError: if ``other`` is wider or there are duplicate edge mappings.
    #[pyo3(signature = (other, qubits=None, clbits=None, front=false, inplace=true))]
    fn compose(
        slf: PyRefMut<Self>,
        py: Python,
        other: &DAGCircuit,
        qubits: Option<Bound<PyList>>,
        clbits: Option<Bound<PyList>>,
        front: bool,
        inplace: bool,
    ) -> PyResult<Option<PyObject>> {
        if front {
            return Err(DAGCircuitError::new_err(
                "Front composition not supported yet.",
            ));
        }

        if other.qubits.len() > slf.qubits.len() || other.clbits.len() > slf.clbits.len() {
            return Err(DAGCircuitError::new_err(
                "Trying to compose with another DAGCircuit which has more 'in' edges.",
            ));
        }

        // Number of qubits and clbits must match number in circuit or None
        let identity_qubit_map = other
            .qubits
            .bits()
            .iter()
            .zip(slf.qubits.bits())
            .into_py_dict_bound(py);
        let identity_clbit_map = other
            .clbits
            .bits()
            .iter()
            .zip(slf.clbits.bits())
            .into_py_dict_bound(py);

        let qubit_map: Bound<PyDict> = match qubits {
            None => identity_qubit_map.clone(),
            Some(qubits) => {
                if qubits.len() != other.qubits.len() {
                    return Err(DAGCircuitError::new_err(concat!(
                        "Number of items in qubits parameter does not",
                        " match number of qubits in the circuit."
                    )));
                }

                let self_qubits = slf.qubits.cached().bind(py);
                let other_qubits = other.qubits.cached().bind(py);
                let dict = PyDict::new_bound(py);
                for (i, q) in qubits.iter().enumerate() {
                    let q = if q.is_instance_of::<PyInt>() {
                        self_qubits.get_item(q.extract()?)?
                    } else {
                        q
                    };

                    dict.set_item(other_qubits.get_item(i)?, q)?;
                }
                dict
            }
        };

        let clbit_map: Bound<PyDict> = match clbits {
            None => identity_clbit_map.clone(),
            Some(clbits) => {
                if clbits.len() != other.clbits.len() {
                    return Err(DAGCircuitError::new_err(concat!(
                        "Number of items in clbits parameter does not",
                        " match number of clbits in the circuit."
                    )));
                }

                let self_clbits = slf.clbits.cached().bind(py);
                let other_clbits = other.clbits.cached().bind(py);
                let dict = PyDict::new_bound(py);
                for (i, q) in clbits.iter().enumerate() {
                    let q = if q.is_instance_of::<PyInt>() {
                        self_clbits.get_item(q.extract()?)?
                    } else {
                        q
                    };

                    dict.set_item(other_clbits.get_item(i)?, q)?;
                }
                dict
            }
        };

        let edge_map = if qubit_map.is_empty() && clbit_map.is_empty() {
            // try to do a 1-1 mapping in order
            identity_qubit_map
                .iter()
                .chain(identity_clbit_map.iter())
                .into_py_dict_bound(py)
        } else {
            qubit_map
                .iter()
                .chain(clbit_map.iter())
                .into_py_dict_bound(py)
        };

        // Chck duplicates in wire map.
        {
            let edge_map_values: Vec<_> = edge_map.values().iter().collect();
            if PySet::new_bound(py, edge_map_values.as_slice())?.len() != edge_map.len() {
                return Err(DAGCircuitError::new_err("duplicates in wire_map"));
            }
        }

        // Compose
        let mut dag: PyRefMut<DAGCircuit> = if inplace {
            slf
        } else {
            Py::new(py, slf.clone())?.into_bound(py).borrow_mut()
        };

        dag.global_phase = dag.global_phase.bind(py).add(&other.global_phase)?.unbind();

        for (gate, cals) in other.calibrations.iter() {
            dag.calibrations[gate]
                .bind(py)
                .update(&cals.bind(py).as_mapping())?;
        }

        let variable_mapper = PyVariableMapper::new(
            py,
            dag.cregs.bind(py).values().into_any(),
            Some(edge_map.clone()),
            None,
            Some(wrap_pyfunction_bound!(reject_new_register, py)?.to_object(py)),
        )?;

        for node in other.topological_nodes()? {
            match &other.dag[node] {
                NodeType::QubitIn(q) => {
                    let bit = other.qubits.get(*q).unwrap().bind(py);
                    let m_wire = edge_map.get_item(bit)?.unwrap_or_else(|| bit.clone());
                    let bit_in_dag = dag.qubits.find(bit);
                    if bit_in_dag.is_none()
                        || !dag.qubit_output_map.contains_key(&bit_in_dag.unwrap())
                    {
                        return Err(DAGCircuitError::new_err(format!(
                            "wire {}[{}] not in self",
                            m_wire.getattr("name")?,
                            m_wire.getattr("index")?
                        )));
                    }
                    // TODO: Python code has check here if node.wire is in other._wires. Why?
                }
                NodeType::ClbitIn(c) => {
                    let bit = other.clbits.get(*c).unwrap().bind(py);
                    let m_wire = edge_map.get_item(bit)?.unwrap_or_else(|| bit.clone());
                    let bit_in_dag = dag.clbits.find(bit);
                    if bit_in_dag.is_none()
                        || !dag.clbit_output_map.contains_key(&bit_in_dag.unwrap())
                    {
                        return Err(DAGCircuitError::new_err(format!(
                            "wire {}[{}] not in self",
                            m_wire.getattr("name")?,
                            m_wire.getattr("index")?
                        )));
                    }
                    // TODO: Python code has check here if node.wire is in other._wires. Why?
                }
                NodeType::Operation(op) => {
                    let m_qargs = {
                        let qubits = other
                            .qubits
                            .map_indices(other.qargs_cache.intern(op.qubits_id).as_slice());
                        let mut mapped = Vec::with_capacity(qubits.len());
                        for bit in qubits {
                            mapped.push(
                                edge_map
                                    .get_item(bit)?
                                    .unwrap_or_else(|| bit.bind(py).clone()),
                            );
                        }
                        PyTuple::new_bound(py, mapped)
                    };
                    let m_cargs = {
                        let clbits = other
                            .clbits
                            .map_indices(other.cargs_cache.intern(op.clbits_id).as_slice());
                        let mut mapped = Vec::with_capacity(clbits.len());
                        for bit in clbits {
                            mapped.push(
                                edge_map
                                    .get_item(bit)?
                                    .unwrap_or_else(|| bit.bind(py).clone()),
                            );
                        }
                        PyTuple::new_bound(py, mapped)
                    };

                    let mut py_op = op.unpack_py_op(py)?.into_bound(py);
                    if let Some(condition) = op.condition() {
                        // TODO: do we need to check for condition.is_none()?
                        let condition = variable_mapper.map_condition(condition.bind(py), true)?;
                        if !op.op.control_flow() {
                            py_op = py_op.call_method1(
                                intern!(py, "c_if"),
                                condition.downcast::<PyTuple>()?,
                            )?;
                        } else {
                            py_op.setattr(intern!(py, "condition"), condition)?;
                        }
                    } else if py_op.is_instance(SWITCH_CASE_OP.get_bound(py))? {
                        py_op.setattr(
                            intern!(py, "target"),
                            variable_mapper.map_target(&py_op.getattr(intern!(py, "target"))?)?,
                        )?;
                    };

                    dag.py_apply_operation_back(
                        py,
                        py_op,
                        Some(TupleLikeArg { value: m_qargs }),
                        Some(TupleLikeArg { value: m_cargs }),
                        false,
                    )?;
                }
                NodeType::QubitOut(_) | NodeType::ClbitOut(_) => (),
            }
        }
        // if qubits is None:
        //     qubit_map = identity_qubit_map
        // elif len(qubits) != len(other.qubits):
        //     raise DAGCircuitError
        // else:
        //     qubit_map = {
        //         other.qubits[i]: (self.qubits[q] if isinstance(q, int) else q)
        //         for i, q in enumerate(qubits)
        //     }
        // if clbits is None:
        //     clbit_map = identity_clbit_map
        // elif len(clbits) != len(other.clbits):
        //     raise DAGCircuitError(
        //         "Number of items in clbits parameter does not"
        //         " match number of clbits in the circuit."
        //     )
        // else:
        //     clbit_map = {
        //         other.clbits[i]: (self.clbits[c] if isinstance(c, int) else c)
        //         for i, c in enumerate(clbits)
        //     }
        // edge_map = {**qubit_map, **clbit_map} or None
        //
        // # if no edge_map, try to do a 1-1 mapping in order
        // if edge_map is None:
        //     edge_map = {**identity_qubit_map, **identity_clbit_map}
        //
        // # Check the edge_map for duplicate values
        // if len(set(edge_map.values())) != len(edge_map):
        //     raise DAGCircuitError("duplicates in wire_map")
        //
        // # Compose
        // if inplace:
        //     dag = self
        // else:
        //     dag = copy.deepcopy(self)
        // dag.global_phase += other.global_phase
        //
        // for gate, cals in other.calibrations.items():
        //     dag._calibrations[gate].update(cals)
        //
        // # Ensure that the error raised here is a `DAGCircuitError` for backwards compatibility.
        // def _reject_new_register(reg):
        //     raise DAGCircuitError(f"No register with '{reg.bits}' to map this expression onto.")
        //
        // variable_mapper = _classical_resource_map.VariableMapper(
        //     dag.cregs.values(), edge_map, _reject_new_register
        // )
        // for nd in other.topological_nodes():
        //     if isinstance(nd, DAGInNode):
        //         # if in edge_map, get new name, else use existing name
        //         m_wire = edge_map.get(nd.wire, nd.wire)
        //         # the mapped wire should already exist
        //         if m_wire not in dag.output_map:
        //             raise DAGCircuitError(
        //                 "wire %s[%d] not in self" % (m_wire.register.name, m_wire.index)
        //             )
        //         if nd.wire not in other._wires:
        //             raise DAGCircuitError(
        //                 "inconsistent wire type for %s[%d] in other"
        //                 % (nd.register.name, nd.wire.index)
        //             )
        //     elif isinstance(nd, DAGOutNode):
        //         # ignore output nodes
        //         pass
        //     elif isinstance(nd, DAGOpNode):
        //         m_qargs = [edge_map.get(x, x) for x in nd.qargs]
        //         m_cargs = [edge_map.get(x, x) for x in nd.cargs]
        //         op = nd.op.copy()
        //         if (condition := getattr(op, "condition", None)) is not None:
        //             if not isinstance(op, ControlFlowOp):
        //                 op = op.c_if(*variable_mapper.map_condition(condition, allow_reorder=True))
        //             else:
        //                 op.condition = variable_mapper.map_condition(condition, allow_reorder=True)
        //         elif isinstance(op, SwitchCaseOp):
        //             op.target = variable_mapper.map_target(op.target)
        //         dag.apply_operation_back(op, m_qargs, m_cargs, check=False)
        //     else:
        //         raise DAGCircuitError("bad node type %s" % type(nd))
        //
        // if not inplace:
        //     return dag
        // else:
        //     return None

        if !inplace {
            Ok(Some(dag.into_py(py)))
        } else {
            Ok(None)
        }
    }

    /// Reverse the operations in the ``self`` circuit.
    ///
    /// Returns:
    ///     DAGCircuit: the reversed dag.
    fn reverse_ops(&mut self) -> PyResult<()> {
        // # TODO: speed up
        // # pylint: disable=cyclic-import
        // from qiskit.converters import dag_to_circuit, circuit_to_dag
        //
        // qc = dag_to_circuit(self)
        // reversed_qc = qc.reverse_ops()
        // reversed_dag = circuit_to_dag(reversed_qc)
        // return reversed_dag
        todo!()
    }

    /// Return idle wires.
    ///
    /// Args:
    ///     ignore (list(str)): List of node names to ignore. Default: []
    ///
    /// Yields:
    ///     Bit: Bit in idle wire.
    ///
    /// Raises:
    ///     DAGCircuitError: If the DAG is invalid
    fn idle_wires(&self, py: Python, ignore: Option<&Bound<PyList>>) -> PyResult<Py<PyIterator>> {
        let mut result: Vec<PyObject> = Vec::new();
        let wires = self
            .qubit_input_map
            .keys()
            .cloned()
            .map(Wire::Qubit)
            .chain(self.clbit_input_map.keys().cloned().map(Wire::Clbit))
            .chain(self.var_input_map.keys().map(Wire::Var));
        match ignore {
            Some(ignore) => {
                // Convert the list to a Rust set.
                let ignore_set = ignore
                    .into_iter()
                    .map(|s| s.extract())
                    .collect::<PyResult<HashSet<String>>>()?;
                for wire in wires {
                    let nodes_found = self.nodes_on_wire(&wire, true).into_iter().any(|node| {
                        let weight = self.dag.node_weight(node).unwrap();
                        if let NodeType::Operation(packed) = weight {
                            !ignore_set.contains(&packed.op.name().to_string())
                        } else {
                            false
                        }
                    });

                    if !nodes_found {
                        result.push(match wire {
                            Wire::Qubit(qubit) => self.qubits.get(qubit).unwrap().clone_ref(py),
                            Wire::Clbit(clbit) => self.clbits.get(clbit).unwrap().clone_ref(py),
                            Wire::Var(var) => var,
                        });
                    }
                }
            }
            None => {
                for wire in wires {
                    if self.is_wire_idle(&wire)? {
                        result.push(match wire {
                            Wire::Qubit(qubit) => self.qubits.get(qubit).unwrap().clone_ref(py),
                            Wire::Clbit(clbit) => self.clbits.get(clbit).unwrap().clone_ref(py),
                            Wire::Var(var) => var,
                        });
                    }
                }
            }
        }
        Ok(PyTuple::new_bound(py, result).into_any().iter()?.unbind())
    }

    /// Return the number of operations.  If there is control flow present, this count may only
    /// be an estimate, as the complete control-flow path cannot be statically known.
    ///
    /// Args:
    ///     recurse: if ``True``, then recurse into control-flow operations.  For loops with
    ///         known-length iterators are counted unrolled.  If-else blocks sum both of the two
    ///         branches.  While loops are counted as if the loop body runs once only.  Defaults to
    ///         ``False`` and raises :class:`.DAGCircuitError` if any control flow is present, to
    ///         avoid silently returning a mostly meaningless number.
    ///
    /// Returns:
    ///     int: the circuit size
    ///
    /// Raises:
    ///     DAGCircuitError: if an unknown :class:`.ControlFlowOp` is present in a call with
    ///         ``recurse=True``, or any control flow is present in a non-recursive call.
    #[pyo3(signature= (*, recurse=false))]
    fn size(&self, py: Python, recurse: bool) -> PyResult<usize> {
        let length = self.dag.node_count() - self.width() * 2;
        if !recurse {
            // TODO: do this once in module struct `new`.
            let control_flow_op_names: PyResult<Vec<String>> = self
                .control_flow_module
                .control_flow_op_names
                .bind(py)
                .iter()
                .map(|s| s.extract())
                .collect();
            if control_flow_op_names?
                .into_iter()
                .any(|n| self.op_names.contains_key(&n))
            {
                return Err(DAGCircuitError::new_err(concat!(
                    "Size with control flow is ambiguous.",
                    " You may use `recurse=True` to get a result",
                    " but see this method's documentation for the meaning of this."
                )));
            }
            return Ok(length);
        }

        // length = len(self._multi_graph) - 2 * len(self._wires)
        // if not recurse:
        //     if any(x in self._op_names for x in CONTROL_FLOW_OP_NAMES):
        //         raise DAGCircuitError(
        //             "Size with control flow is ambiguous."
        //             " You may use `recurse=True` to get a result,"
        //             " but see this method's documentation for the meaning of this."
        //         )
        //     return length
        // # pylint: disable=cyclic-import
        // from qiskit.converters import circuit_to_dag
        //
        // for node in self.op_nodes(ControlFlowOp):
        //     if isinstance(node.op, ForLoopOp):
        //         indexset = node.op.params[0]
        //         inner = len(indexset) * circuit_to_dag(node.op.blocks[0]).size(recurse=True)
        //     elif isinstance(node.op, WhileLoopOp):
        //         inner = circuit_to_dag(node.op.blocks[0]).size(recurse=True)
        //     elif isinstance(node.op, (IfElseOp, SwitchCaseOp)):
        //         inner = sum(circuit_to_dag(block).size(recurse=True) for block in node.op.blocks)
        //     else:
        //         raise DAGCircuitError(f"unknown control-flow type: '{node.op.name}'")
        //     # Replace the "1" for the node itself with the actual count.
        //     length += inner - 1
        // return length
        todo!()
    }

    /// Return the circuit depth.  If there is control flow present, this count may only be an
    /// estimate, as the complete control-flow path cannot be statically known.
    ///
    /// Args:
    ///     recurse: if ``True``, then recurse into control-flow operations.  For loops
    ///         with known-length iterators are counted as if the loop had been manually unrolled
    ///         (*i.e.* with each iteration of the loop body written out explicitly).
    ///         If-else blocks take the longer case of the two branches.  While loops are counted as
    ///         if the loop body runs once only.  Defaults to ``False`` and raises
    ///         :class:`.DAGCircuitError` if any control flow is present, to avoid silently
    ///         returning a nonsensical number.
    ///
    /// Returns:
    ///     int: the circuit depth
    ///
    /// Raises:
    ///     DAGCircuitError: if not a directed acyclic graph
    ///     DAGCircuitError: if unknown control flow is present in a recursive call, or any control
    ///         flow is present in a non-recursive call.
    #[pyo3(signature= (*, recurse=false))]
    fn depth(&self, recurse: bool) -> PyResult<usize> {
        // if recurse:
        //     from qiskit.converters import circuit_to_dag  # pylint: disable=cyclic-import
        //
        //     node_lookup = {}
        //     for node in self.op_nodes(ControlFlowOp):
        //         weight = len(node.op.params[0]) if isinstance(node.op, ForLoopOp) else 1
        //         if weight == 0:
        //             node_lookup[node._node_id] = 0
        //         else:
        //             node_lookup[node._node_id] = weight * max(
        //                 circuit_to_dag(block).depth(recurse=True) for block in node.op.blocks
        //             )
        //
        //     def weight_fn(_source, target, _edge):
        //         return node_lookup.get(target, 1)
        //
        // else:
        //     if any(x in self._op_names for x in CONTROL_FLOW_OP_NAMES):
        //         raise DAGCircuitError(
        //             "Depth with control flow is ambiguous."
        //             " You may use `recurse=True` to get a result,"
        //             " but see this method's documentation for the meaning of this."
        //         )
        //     weight_fn = None
        //
        // try:
        //     depth = rx.dag_longest_path_length(self._multi_graph, weight_fn) - 1
        // except rx.DAGHasCycle as ex:
        //     raise DAGCircuitError("not a DAG") from ex
        // return depth if depth >= 0 else 0
        todo!()
    }

    /// Return the total number of qubits + clbits used by the circuit.
    /// This function formerly returned the number of qubits by the calculation
    /// return len(self._wires) - self.num_clbits()
    /// but was changed by issue #2564 to return number of qubits + clbits
    /// with the new function DAGCircuit.num_qubits replacing the former
    /// semantic of DAGCircuit.width().
    fn width(&self) -> usize {
        self.qubits.len() + self.clbits.len()
    }

    /// Return the total number of qubits used by the circuit.
    /// num_qubits() replaces former use of width().
    /// DAGCircuit.width() now returns qubits + clbits for
    /// consistency with Circuit.width() [qiskit-terra #2564].
    fn num_qubits(&self) -> usize {
        self.qubits.len()
    }

    /// Return the total number of classical bits used by the circuit.
    fn num_clbits(&self) -> usize {
        self.clbits.len()
    }

    /// Compute how many components the circuit can decompose into.
    fn num_tensor_factors(&self) -> usize {
        // return rx.number_weakly_connected_components(self._multi_graph)
        todo!()
    }

    fn __eq__(&self, py: Python, other: &DAGCircuit) -> PyResult<bool> {
        // Try to convert to float, but in case of unbound ParameterExpressions
        // a TypeError will be raise, fallback to normal equality in those
        // cases.
        let self_phase = match self
            .global_phase
            .bind(py)
            .call_method0(intern!(py, "__float__"))
        {
            Err(e) if !e.is_instance_of::<PyTypeError>(py) => {
                return Err(e);
            }
            res => res.ok(),
        };
        let other_phase = match other
            .global_phase
            .bind(py)
            .call_method0(intern!(py, "__float__"))
        {
            Err(e) if !e.is_instance_of::<PyTypeError>(py) => {
                return Err(e);
            }
            res => res.ok(),
        };
        match (self_phase, other_phase) {
            (Some(self_phase), Some(other_phase)) => {
                let self_phase: f64 = self_phase.extract()?;
                let other_phase: f64 = other_phase.extract()?;
                if (((self_phase - other_phase + PI) % (2.0 * PI)) - PI).abs() > 1.0e-10 {
                    return Ok(false);
                }
            }
            _ => {
                if !self.global_phase.bind(py).eq(other.global_phase.bind(py))? {
                    return Ok(false);
                }
            }
        }

        if self.calibrations.len() != other.calibrations.len() {
            return Ok(false);
        }

        for (k, v1) in &self.calibrations {
            match other.calibrations.get(k) {
                Some(v2) => {
                    if !v1.bind(py).eq(v2.bind(py))? {
                        return Ok(false);
                    }
                }
                None => {
                    return Ok(false);
                }
            }
        }

        let self_bit_indices = {
            let indices = self
                .qubits
                .bits()
                .iter()
                .chain(self.clbits.bits())
                .enumerate()
                .map(|(idx, bit)| (bit, idx));
            indices.into_py_dict_bound(py)
        };

        let other_bit_indices = {
            let indices = other
                .qubits
                .bits()
                .iter()
                .chain(other.clbits.bits())
                .enumerate()
                .map(|(idx, bit)| (bit, idx));
            indices.into_py_dict_bound(py)
        };

        // Check if qregs are the same.
        let self_qregs = self.qregs.bind(py);
        let other_qregs = other.qregs.bind(py);
        if self_qregs.len() != other_qregs.len() {
            return Ok(false);
        }
        for (regname, self_bits) in self_qregs {
            let self_bits = self_bits.downcast_into_exact::<PyList>()?;
            let other_bits = match other_qregs.get_item(regname)? {
                Some(bits) => bits.downcast_into_exact::<PyList>()?,
                None => return Ok(false),
            };
            if !self
                .qubits
                .map_bits(self_bits)?
                .eq(other.qubits.map_bits(other_bits)?)
            {
                return Ok(false);
            }
        }

        // Check if cregs are the same.
        let self_cregs = self.cregs.bind(py);
        let other_cregs = other.cregs.bind(py);
        if self_cregs.len() != other_cregs.len() {
            return Ok(false);
        }

        for (regname, self_bits) in self_cregs {
            let self_bits = self_bits.downcast_into_exact::<PyList>()?;
            let other_bits = match other_cregs.get_item(regname)? {
                Some(bits) => bits.downcast_into_exact::<PyList>()?,
                None => return Ok(false),
            };
            if !self
                .clbits
                .map_bits(self_bits)?
                .eq(other.clbits.map_bits(other_bits)?)
            {
                return Ok(false);
            }
        }

        todo!()
        // Check for VF2 isomorphic match.
        // self.topological_nodes()
        // let semantic_eq = DAG_NODE.get_bound(py).getattr(intern!(py, "semantic_eq"))?;
        // let node_match = |n1, n2| -> bool {
        //     semantic_eq
        //         .call1((n1, n2, self_bit_indices, other_bit_indices)).map_or(false, |r| r.extract().unwrap_or(false))
        // };
        // Ok(petgraph::algo::is_isomorphic_matching(
        //     &self.dag,
        //     &other.dag,
        //     node_match,
        //     |_, _| true,
        // ))
    }

    /// Yield nodes in topological order.
    ///
    /// Args:
    ///     key (Callable): A callable which will take a DAGNode object and
    ///         return a string sort key. If not specified the
    ///         :attr:`~qiskit.dagcircuit.DAGNode.sort_key` attribute will be
    ///         used as the sort key for each node.
    ///
    /// Returns:
    ///     generator(DAGOpNode, DAGInNode, or DAGOutNode): node in topological order
    #[pyo3(name = "topological_nodes")]
    fn py_topological_nodes(
        &self,
        py: Python,
        key: Option<Bound<PyAny>>,
    ) -> PyResult<Py<PyIterator>> {
        let nodes: PyResult<Vec<_>> = if let Some(key) = key {
            // This path (user provided key func) is not ideal, since we no longer
            // use a string key after moving to Rust, in favor of using a tuple
            // of the qargs and cargs interner IDs of the node.
            let key = |node: NodeIndex| -> PyResult<String> {
                let node = self.get_node(py, node)?;
                Ok(key.call1((node,))?.extract()?)
            };
            rustworkx_core::dag_algo::lexicographical_topological_sort(&self.dag, key, false, None)
                .map_err(|e| match e {
                    rustworkx_core::dag_algo::TopologicalSortError::CycleOrBadInitialState => {
                        PyValueError::new_err(format!("{}", e))
                    }
                    rustworkx_core::dag_algo::TopologicalSortError::KeyError(ref e) => {
                        e.clone_ref(py)
                    }
                })?
                .into_iter()
                .map(|n| self.get_node(py, n))
                .collect()
        } else {
            // Good path, using interner IDs.
            self.topological_nodes()?
                .map(|n| self.get_node(py, n))
                .collect()
        };

        Ok(PyTuple::new_bound(py, nodes?)
            .into_any()
            .iter()
            .unwrap()
            .unbind())
    }

    /// Yield op nodes in topological order.
    ///
    /// Allowed to pass in specific key to break ties in top order
    ///
    /// Args:
    ///     key (Callable): A callable which will take a DAGNode object and
    ///         return a string sort key. If not specified the
    ///         :attr:`~qiskit.dagcircuit.DAGNode.sort_key` attribute will be
    ///         used as the sort key for each node.
    ///
    /// Returns:
    ///     generator(DAGOpNode): op node in topological order
    fn topological_op_nodes(&self, key: Option<Bound<PyAny>>) -> PyResult<Py<PyIterator>> {
        // return (nd for nd in self.topological_nodes(key) if isinstance(nd, DAGOpNode))
        todo!()
    }

    /// Replace a block of nodes with a single node.
    ///
    /// This is used to consolidate a block of DAGOpNodes into a single
    /// operation. A typical example is a block of gates being consolidated
    /// into a single ``UnitaryGate`` representing the unitary matrix of the
    /// block.
    ///
    /// Args:
    ///     node_block (List[DAGNode]): A list of dag nodes that represents the
    ///         node block to be replaced
    ///     op (qiskit.circuit.Operation): The operation to replace the
    ///         block with
    ///     wire_pos_map (Dict[Bit, int]): The dictionary mapping the bits to their positions in the
    ///         output ``qargs`` or ``cargs``. This is necessary to reconstruct the arg order over
    ///         multiple gates in the combined single op node.  If a :class:`.Bit` is not in the
    ///         dictionary, it will not be added to the args; this can be useful when dealing with
    ///         control-flow operations that have inherent bits in their ``condition`` or ``target``
    ///         fields.
    ///     cycle_check (bool): When set to True this method will check that
    ///         replacing the provided ``node_block`` with a single node
    ///         would introduce a cycle (which would invalidate the
    ///         ``DAGCircuit``) and will raise a ``DAGCircuitError`` if a cycle
    ///         would be introduced. This checking comes with a run time
    ///         penalty. If you can guarantee that your input ``node_block`` is
    ///         a contiguous block and won't introduce a cycle when it's
    ///         contracted to a single node, this can be set to ``False`` to
    ///         improve the runtime performance of this method.
    ///
    /// Raises:
    ///     DAGCircuitError: if ``cycle_check`` is set to ``True`` and replacing
    ///         the specified block introduces a cycle or if ``node_block`` is
    ///         empty.
    ///
    /// Returns:
    ///     DAGOpNode: The op node that replaces the block.
    #[pyo3(signature = (node_block, op, wire_pos_map, cycle_check=true))]
    fn replace_block_with_op(
        &mut self,
        py: Python,
        node_block: Vec<PyRef<DAGNode>>,
        op: Bound<PyAny>,
        wire_pos_map: &Bound<PyDict>,
        cycle_check: bool,
    ) -> PyResult<Py<PyAny>> {
        // If node block is empty return early
        if node_block.is_empty() {
            return Err(DAGCircuitError::new_err(
                "Can't replace an empty 'node_block'",
            ));
        }

        let mut qubit_pos_map: HashMap<Qubit, usize> = HashMap::new();
        let mut clbit_pos_map: HashMap<Clbit, usize> = HashMap::new();
        for (bit, index) in wire_pos_map.iter() {
            if bit.is_instance(self.circuit_module.qubit.bind(py))? {
                qubit_pos_map.insert(self.qubits.find(&bit).unwrap(), index.extract()?);
            } else if bit.is_instance(self.circuit_module.clbit.bind(py))? {
                clbit_pos_map.insert(self.clbits.find(&bit).unwrap(), index.extract()?);
            } else {
                return Err(DAGCircuitError::new_err(
                    "Wire map keys must be Qubit or Clbit instances.",
                ));
            }
        }

        let block_ids: Vec<_> = node_block.iter().map(|n| n.node.unwrap()).collect();

        let mut block_op_names = Vec::new();
        let mut block_qargs: IndexSet<Qubit> = IndexSet::new();
        let mut block_cargs: IndexSet<Clbit> = IndexSet::new();
        for nd in &block_ids {
            let weight = self.dag.node_weight(*nd);
            match weight {
                Some(NodeType::Operation(packed)) => {
                    block_op_names.push(packed.op.name().to_string());
                    block_qargs.extend(self.qargs_cache.intern(packed.qubits_id));
                    block_cargs.extend(self.cargs_cache.intern(packed.clbits_id));

                    let condition = packed
                        .extra_attrs
                        .iter()
                        .flat_map(|e| e.condition.as_ref().map(|c| c.bind(py)))
                        .next();
                    if let Some(condition) = condition {
                        block_cargs.extend(
                            self.clbits.map_bits(
                                self.control_flow_module
                                    .condition_resources(condition)?
                                    .clbits
                                    .bind(py),
                            )?,
                        );
                        continue;
                    }

                    // Add classical bits from SwitchCaseOp, if applicable.
                    if let OperationType::Instruction(ref op) = packed.op {
                        let op = op.instruction.bind(py);
                        if op.is_instance(self.circuit_module.switch_case_op.bind(py))? {
                            let target = op.getattr(intern!(py, "target"))?;
                            if target.is_instance(self.circuit_module.clbit.bind(py))? {
                                block_cargs.insert(self.clbits.find(&target).unwrap());
                            } else if target
                                .is_instance(self.circuit_module.classical_register.bind(py))?
                            {
                                block_cargs.extend(
                                    self.clbits
                                        .map_bits(target.extract::<Vec<Bound<PyAny>>>()?)?,
                                );
                            } else {
                                block_cargs.extend(
                                    self.clbits.map_bits(
                                        self.control_flow_module
                                            .node_resources(&target)?
                                            .clbits
                                            .bind(py),
                                    )?,
                                );
                            }
                        }
                    }
                }
                Some(_) => {
                    return Err(DAGCircuitError::new_err(
                        "Nodes in 'node_block' must be of type 'DAGOpNode'.",
                    ))
                }
                None => {
                    return Err(DAGCircuitError::new_err(
                        "Node in 'node_block' not found in DAG.",
                    ))
                }
            }
        }

        let mut block_qargs: Vec<Qubit> = block_qargs
            .into_iter()
            .filter(|q| qubit_pos_map.contains_key(q))
            .collect();
        block_qargs.sort_by_key(|q| qubit_pos_map[q]);

        let mut block_cargs: Vec<Clbit> = block_cargs
            .into_iter()
            .filter(|c| clbit_pos_map.contains_key(c))
            .collect();
        block_cargs.sort_by_key(|c| clbit_pos_map[c]);

        let old_op = op.unbind();
        let op = convert_py_to_operation_type(py, old_op.clone_ref(py))?;
        let op_name = op.operation.name().to_string();
        let qubits_id = Interner::intern(&mut self.qargs_cache, block_qargs)?;
        let clbits_id = Interner::intern(&mut self.cargs_cache, block_cargs)?;
        let weight = NodeType::Operation(PackedInstruction::new(
            op.operation,
            qubits_id,
            clbits_id,
            op.params,
            op.label,
            op.duration,
            op.unit,
            op.condition,
            #[cfg(feature = "cache_pygates")]
            Some(old_op),
        ));

        let new_node = self
            .dag
            .contract_nodes(block_ids, weight, cycle_check)
            .map_err(|e| match e {
                ContractError::DAGWouldCycle => DAGCircuitError::new_err(
                    "Replacing the specified node block would introduce a cycle",
                ),
            })?;

        self.increment_op(op_name);
        for name in block_op_names {
            self.decrement_op(name);
        }

        self.get_node(py, new_node)
    }

    /// Replace one node with dag.
    ///
    /// Args:
    ///     node (DAGOpNode): node to substitute
    ///     input_dag (DAGCircuit): circuit that will substitute the node
    ///     wires (list[Bit] | Dict[Bit, Bit]): gives an order for (qu)bits
    ///         in the input circuit. If a list, then the bits refer to those in the ``input_dag``,
    ///         and the order gets matched to the node wires by qargs first, then cargs, then
    ///         conditions.  If a dictionary, then a mapping of bits in the ``input_dag`` to those
    ///         that the ``node`` acts on.
    ///     propagate_condition (bool): If ``True`` (default), then any ``condition`` attribute on
    ///         the operation within ``node`` is propagated to each node in the ``input_dag``.  If
    ///         ``False``, then the ``input_dag`` is assumed to faithfully implement suitable
    ///         conditional logic already.  This is ignored for :class:`.ControlFlowOp`\\ s (i.e.
    ///         treated as if it is ``False``); replacements of those must already fulfill the same
    ///         conditional logic or this function would be close to useless for them.
    ///
    /// Returns:
    ///     dict: maps node IDs from `input_dag` to their new node incarnations in `self`.
    ///
    /// Raises:
    ///     DAGCircuitError: if met with unexpected predecessor/successors
    #[pyo3(signature = (node, input_dag, wires=None, propagate_condition=true))]
    fn substitute_node_with_dag(
        &mut self,
        node: &Bound<PyAny>,
        input_dag: &DAGCircuit,
        wires: Option<Bound<PyAny>>,
        propagate_condition: bool,
    ) -> Py<PyDict> {
        // if not isinstance(node, DAGOpNode):
        //     raise DAGCircuitError(f"expected node DAGOpNode, got {type(node)}")
        //
        // if isinstance(wires, dict):
        //     wire_map = wires
        // else:
        //     wires = input_dag.wires if wires is None else wires
        //     node_cargs = set(node.cargs)
        //     node_wire_order = list(node.qargs) + list(node.cargs)
        //     # If we're not propagating it, the number of wires in the input DAG should include the
        //     # condition as well.
        //     if not propagate_condition and self._operation_may_have_bits(node.op):
        //         node_wire_order += [
        //             bit for bit in self._bits_in_operation(node.op) if bit not in node_cargs
        //         ]
        //     if len(wires) != len(node_wire_order):
        //         raise DAGCircuitError(
        //             f"bit mapping invalid: expected {len(node_wire_order)}, got {len(wires)}"
        //         )
        //     wire_map = dict(zip(wires, node_wire_order))
        //     if len(wire_map) != len(node_wire_order):
        //         raise DAGCircuitError("bit mapping invalid: some bits have duplicate entries")
        // for input_dag_wire, our_wire in wire_map.items():
        //     if our_wire not in self.input_map:
        //         raise DAGCircuitError(f"bit mapping invalid: {our_wire} is not in this DAG")
        //     # Support mapping indiscriminately between Qubit and AncillaQubit, etc.
        //     check_type = Qubit if isinstance(our_wire, Qubit) else Clbit
        //     if not isinstance(input_dag_wire, check_type):
        //         raise DAGCircuitError(
        //             f"bit mapping invalid: {input_dag_wire} and {our_wire} are different bit types"
        //         )
        //
        // reverse_wire_map = {b: a for a, b in wire_map.items()}
        // # It doesn't make sense to try and propagate a condition from a control-flow op; a
        // # replacement for the control-flow op should implement the operation completely.
        // if (
        //     propagate_condition
        //     and not isinstance(node.op, ControlFlowOp)
        //     and (op_condition := getattr(node.op, "condition", None)) is not None
        // ):
        //     in_dag = input_dag.copy_empty_like()
        //     # The remapping of `condition` below is still using the old code that assumes a 2-tuple.
        //     # This is because this remapping code only makes sense in the case of non-control-flow
        //     # operations being replaced.  These can only have the 2-tuple conditions, and the
        //     # ability to set a condition at an individual node level will be deprecated and removed
        //     # in favour of the new-style conditional blocks.  The extra logic in here to add
        //     # additional wires into the map as necessary would hugely complicate matters if we tried
        //     # to abstract it out into the `VariableMapper` used elsewhere.
        //     target, value = op_condition
        //     if isinstance(target, Clbit):
        //         new_target = reverse_wire_map.get(target, Clbit())
        //         if new_target not in wire_map:
        //             in_dag.add_clbits([new_target])
        //             wire_map[new_target], reverse_wire_map[target] = target, new_target
        //         target_cargs = {new_target}
        //     else:  # ClassicalRegister
        //         mapped_bits = [reverse_wire_map.get(bit, Clbit()) for bit in target]
        //         for ours, theirs in zip(target, mapped_bits):
        //             # Update to any new dummy bits we just created to the wire maps.
        //             wire_map[theirs], reverse_wire_map[ours] = ours, theirs
        //         new_target = ClassicalRegister(bits=mapped_bits)
        //         in_dag.add_creg(new_target)
        //         target_cargs = set(new_target)
        //     new_condition = (new_target, value)
        //     for in_node in input_dag.topological_op_nodes():
        //         if getattr(in_node.op, "condition", None) is not None:
        //             raise DAGCircuitError(
        //                 "cannot propagate a condition to an element that already has one"
        //             )
        //         if target_cargs.intersection(in_node.cargs):
        //             # This is for backwards compatibility with early versions of the method, as it is
        //             # a tested part of the API.  In the newer model of a condition being an integral
        //             # part of the operation (not a separate property to be copied over), this error
        //             # is overzealous, because it forbids a custom instruction from implementing the
        //             # condition within its definition rather than at the top level.
        //             raise DAGCircuitError(
        //                 "cannot propagate a condition to an element that acts on those bits"
        //             )
        //         new_op = copy.copy(in_node.op)
        //         if new_condition:
        //             if not isinstance(new_op, ControlFlowOp):
        //                 new_op = new_op.c_if(*new_condition)
        //             else:
        //                 new_op.condition = new_condition
        //         in_dag.apply_operation_back(new_op, in_node.qargs, in_node.cargs, check=False)
        // else:
        //     in_dag = input_dag
        //
        // if in_dag.global_phase:
        //     self.global_phase += in_dag.global_phase
        //
        // # Add wire from pred to succ if no ops on mapped wire on ``in_dag``
        // # rustworkx's substitute_node_with_subgraph lacks the DAGCircuit
        // # context to know what to do in this case (the method won't even see
        // # these nodes because they're filtered) so we manually retain the
        // # edges prior to calling substitute_node_with_subgraph and set the
        // # edge_map_fn callback kwarg to skip these edges when they're
        // # encountered.
        // for in_dag_wire, self_wire in wire_map.items():
        //     input_node = in_dag.input_map[in_dag_wire]
        //     output_node = in_dag.output_map[in_dag_wire]
        //     if in_dag._multi_graph.has_edge(input_node._node_id, output_node._node_id):
        //         pred = self._multi_graph.find_predecessors_by_edge(
        //             node._node_id, lambda edge, wire=self_wire: edge == wire
        //         )[0]
        //         succ = self._multi_graph.find_successors_by_edge(
        //             node._node_id, lambda edge, wire=self_wire: edge == wire
        //         )[0]
        //         self._multi_graph.add_edge(pred._node_id, succ._node_id, self_wire)
        //
        // # Exlude any nodes from in_dag that are not a DAGOpNode or are on
        // # bits outside the set specified by the wires kwarg
        // def filter_fn(node):
        //     if not isinstance(node, DAGOpNode):
        //         return False
        //     for qarg in node.qargs:
        //         if qarg not in wire_map:
        //             return False
        //     return True
        //
        // # Map edges into and out of node to the appropriate node from in_dag
        // def edge_map_fn(source, _target, self_wire):
        //     wire = reverse_wire_map[self_wire]
        //     # successor edge
        //     if source == node._node_id:
        //         wire_output_id = in_dag.output_map[wire]._node_id
        //         out_index = in_dag._multi_graph.predecessor_indices(wire_output_id)[0]
        //         # Edge directly from from input nodes to output nodes in in_dag are
        //         # already handled prior to calling rustworkx. Don't map these edges
        //         # in rustworkx.
        //         if not isinstance(in_dag._multi_graph[out_index], DAGOpNode):
        //             return None
        //     # predecessor edge
        //     else:
        //         wire_input_id = in_dag.input_map[wire]._node_id
        //         out_index = in_dag._multi_graph.successor_indices(wire_input_id)[0]
        //         # Edge directly from from input nodes to output nodes in in_dag are
        //         # already handled prior to calling rustworkx. Don't map these edges
        //         # in rustworkx.
        //         if not isinstance(in_dag._multi_graph[out_index], DAGOpNode):
        //             return None
        //     return out_index
        //
        // # Adjust edge weights from in_dag
        // def edge_weight_map(wire):
        //     return wire_map[wire]
        //
        // node_map = self._multi_graph.substitute_node_with_subgraph(
        //     node._node_id, in_dag._multi_graph, edge_map_fn, filter_fn, edge_weight_map
        // )
        // self._decrement_op(node.op)
        //
        // variable_mapper = _classical_resource_map.VariableMapper(
        //     self.cregs.values(), wire_map, self.add_creg
        // )
        // # Iterate over nodes of input_circuit and update wires in node objects migrated
        // # from in_dag
        // for old_node_index, new_node_index in node_map.items():
        //     # update node attributes
        //     old_node = in_dag._multi_graph[old_node_index]
        //     if isinstance(old_node.op, SwitchCaseOp):
        //         m_op = SwitchCaseOp(
        //             variable_mapper.map_target(old_node.op.target),
        //             old_node.op.cases_specifier(),
        //             label=old_node.op.label,
        //         )
        //     elif getattr(old_node.op, "condition", None) is not None:
        //         m_op = old_node.op
        //         if not isinstance(old_node.op, ControlFlowOp):
        //             new_condition = variable_mapper.map_condition(m_op.condition)
        //             if new_condition is not None:
        //                 m_op = m_op.c_if(*new_condition)
        //         else:
        //             m_op.condition = variable_mapper.map_condition(m_op.condition)
        //     else:
        //         m_op = old_node.op
        //     m_qargs = [wire_map[x] for x in old_node.qargs]
        //     m_cargs = [wire_map[x] for x in old_node.cargs]
        //     new_node = DAGOpNode(m_op, qargs=m_qargs, cargs=m_cargs, dag=self)
        //     new_node._node_id = new_node_index
        //     self._multi_graph[new_node_index] = new_node
        //     self._increment_op(new_node.op)
        //
        // return {k: self._multi_graph[v] for k, v in node_map.items()}
        todo!()
    }

    /// Replace an DAGOpNode with a single operation. qargs, cargs and
    /// conditions for the new operation will be inferred from the node to be
    /// replaced. The new operation will be checked to match the shape of the
    /// replaced operation.
    ///
    /// Args:
    ///     node (DAGOpNode): Node to be replaced
    ///     op (qiskit.circuit.Operation): The :class:`qiskit.circuit.Operation`
    ///         instance to be added to the DAG
    ///     inplace (bool): Optional, default False. If True, existing DAG node
    ///         will be modified to include op. Otherwise, a new DAG node will
    ///         be used.
    ///     propagate_condition (bool): Optional, default True.  If True, a condition on the
    ///         ``node`` to be replaced will be applied to the new ``op``.  This is the legacy
    ///         behaviour.  If either node is a control-flow operation, this will be ignored.  If
    ///         the ``op`` already has a condition, :exc:`.DAGCircuitError` is raised.
    ///
    /// Returns:
    ///     DAGOpNode: the new node containing the added operation.
    ///
    /// Raises:
    ///     DAGCircuitError: If replacement operation was incompatible with
    ///     location of target node.
    #[pyo3(signature = (node, op, inplace=false, propagate_condition=true))]
    fn substitute_node(
        &mut self,
        node: PyRefMut<DAGOpNode>,
        op: &Bound<PyAny>,
        inplace: bool,
        propagate_condition: bool,
    ) -> Py<PyAny> {
        // if not isinstance(node, DAGOpNode):
        //     raise DAGCircuitError("Only DAGOpNodes can be replaced.")
        //
        // if node.op.num_qubits != op.num_qubits or node.op.num_clbits != op.num_clbits:
        //     raise DAGCircuitError(
        //         "Cannot replace node of width ({} qubits, {} clbits) with "
        //         "operation of mismatched width ({} qubits, {} clbits).".format(
        //             node.op.num_qubits, node.op.num_clbits, op.num_qubits, op.num_clbits
        //         )
        //     )
        //
        // # This might include wires that are inherent to the node, like in its `condition` or
        // # `target` fields, so might be wider than `node.op.num_{qu,cl}bits`.
        // current_wires = {wire for _, _, wire in self.edges(node)}
        // new_wires = set(node.qargs) | set(node.cargs)
        // if (new_condition := getattr(op, "condition", None)) is not None:
        //     new_wires.update(condition_resources(new_condition).clbits)
        // elif isinstance(op, SwitchCaseOp):
        //     if isinstance(op.target, Clbit):
        //         new_wires.add(op.target)
        //     elif isinstance(op.target, ClassicalRegister):
        //         new_wires.update(op.target)
        //     else:
        //         new_wires.update(node_resources(op.target).clbits)
        //
        // if propagate_condition and not (
        //     isinstance(node.op, ControlFlowOp) or isinstance(op, ControlFlowOp)
        // ):
        //     if new_condition is not None:
        //         raise DAGCircuitError(
        //             "Cannot propagate a condition to an operation that already has one."
        //         )
        //     if (old_condition := getattr(node.op, "condition", None)) is not None:
        //         if not isinstance(op, Instruction):
        //             raise DAGCircuitError("Cannot add a condition on a generic Operation.")
        //         if not isinstance(node.op, ControlFlowOp):
        //             op = op.c_if(*old_condition)
        //         else:
        //             op.condition = old_condition
        //         new_wires.update(condition_resources(old_condition).clbits)
        //
        // if new_wires != current_wires:
        //     # The new wires must be a non-strict subset of the current wires; if they add new wires,
        //     # we'd not know where to cut the existing wire to insert the new dependency.
        //     raise DAGCircuitError(
        //         f"New operation '{op}' does not span the same wires as the old node '{node}'."
        //         f" New wires: {new_wires}, old wires: {current_wires}."
        //     )
        //
        // if inplace:
        //     if op.name != node.op.name:
        //         self._increment_op(op)
        //         self._decrement_op(node.op)
        //     node.op = op
        //     return node
        //
        // new_node = copy.copy(node)
        // new_node.op = op
        // self._multi_graph[node._node_id] = new_node
        // if op.name != node.op.name:
        //     self._increment_op(op)
        //     self._decrement_op(node.op)
        // return new_node
        todo!()
    }

    /// Decompose the circuit into sets of qubits with no gates connecting them.
    ///
    /// Args:
    ///     remove_idle_qubits (bool): Flag denoting whether to remove idle qubits from
    ///         the separated circuits. If ``False``, each output circuit will contain the
    ///         same number of qubits as ``self``.
    ///
    /// Returns:
    ///     List[DAGCircuit]: The circuits resulting from separating ``self`` into sets
    ///         of disconnected qubits
    ///
    /// Each :class:`~.DAGCircuit` instance returned by this method will contain the same number of
    /// clbits as ``self``. The global phase information in ``self`` will not be maintained
    /// in the subcircuits returned by this method.
    #[pyo3(signature = (remove_idle_qubits=false))]
    fn separable_circuits(&self, py: Python, remove_idle_qubits: bool) -> PyResult<Py<PyList>> {
        let connected_components = core_connected_components(&self.dag);
        let dags = PyList::empty_bound(py);

        for comp_nodes in connected_components.iter() {
            let mut new_dag = self.copy_empty_like(py).unwrap(); // TODO: remove unwrap?
            // new_dag.set_global_phase(py, 0); // TODO: handle
    
            // A map from nodes in the this DAGCircuit to nodes in the new dag. Used for adding edges
            let mut node_map: HashMap<NodeIndex, NodeIndex> = HashMap::with_capacity(comp_nodes.len());
            
            // Adding the nodes to the new dag
            let mut non_classical = false;
            for node in comp_nodes {
                match self.dag.node_weight(*node) {
                    Some(w) => match w { 
                        NodeType::ClbitIn(b) => {
                            let clbit_in = new_dag.clbit_input_map.get(b).unwrap();
                            node_map.insert(*node, *clbit_in);
                        },
                        NodeType::ClbitOut(b) => {
                            let clbit_out = new_dag.clbit_output_map.get(b).unwrap();
                            node_map.insert(*node, *clbit_out);
                        },
                        NodeType::QubitIn(q) => {
                            let qbit_in = new_dag.qubit_input_map.get(q).unwrap();
                            node_map.insert(*node, *qbit_in);
                            non_classical = true;
                        },
                        NodeType::QubitOut(q) => {
                            let qbit_out = new_dag.qubit_output_map.get(q).unwrap();
                            node_map.insert(*node, *qbit_out);
                            non_classical = true;
                        },
                        NodeType::Operation(pi) => {
                            let qubits = self.qargs_cache.intern(pi.qubits_id);
                            let clbits = self.cargs_cache.intern(pi.clbits_id);
                            let qubits_id = Interner::intern(&mut new_dag.qargs_cache, qubits.clone())?;
                            let clbits_id = Interner::intern(&mut new_dag.cargs_cache, clbits.clone())?;
        
                            let extr_attr = pi.extra_attrs.clone().unwrap();
                            let new_pi = NodeType::Operation(PackedInstruction::new(
                                pi.op.clone(),
                                qubits_id, 
                                clbits_id,
                                pi.params.clone(),
                                extr_attr.label,
                                extr_attr.duration,
                                extr_attr.unit,
                                extr_attr.condition,
                                #[cfg(feature = "cache_pygates")] 
                                pi.py_op.clone()
                            ));
                            let new_node = new_dag.dag.add_node(new_pi);
                            node_map.insert(*node, new_node);
                            non_classical = true;
                        },
                    },
                    None => panic!("DAG node without payload!"), 
                }
            }
            if !non_classical { continue; }
    
            // Handling the edges in the new dag
            let mut non_classical = true;
            for node in comp_nodes {
                // Since the nodes comprise an SCC, it's enough to just look at the (e.g.) outgoing edges
                let outgoing_edges = self.dag.edges_directed(*node, Direction::Outgoing);
                
                // Remove the edges added by copy_empty_like (as idle wires) to avoid duplication 
                if let Some(NodeType::QubitIn(_)) | Some(NodeType::ClbitIn(_)) = self.dag.node_weight(*node) {
                    let edges: Vec<EdgeIndex> = new_dag.dag.edges(*node).map(|e| e.id()).collect();
                    for edge in edges {
                        new_dag.dag.remove_edge(edge);
                    }
                }

                for e in outgoing_edges {
                    let (source, target) = (e.source(), e.target());
                    let edge_weight = e.weight();
                    let (source_new, target_new) = (node_map.get(&source).unwrap(), node_map.get(&target).unwrap());    
                    new_dag.dag.add_edge(*source_new, *target_new, edge_weight.clone()); //TODO: handle clone
                }
            }
    
            if remove_idle_qubits {
                let idle_wires: Vec<Bound<PyAny>> = new_dag.idle_wires(py, None).unwrap()
                    .into_bound(py).map(|q| q.unwrap())
                    .filter(|e| e.is_instance(new_dag.circuit_module.qubit.bind(py)).unwrap())
                    .collect();
               
                let qubits = PyTuple::new_bound(py, idle_wires);
                new_dag.remove_qubits(py, &qubits); // TODO: this does not really work, some issue with remove_qubits itself
            }
    
            dags.append(pyo3::Py::new(py, new_dag).unwrap());
        }

        Ok(dags.unbind())
    }

    /// Swap connected nodes e.g. due to commutation.
    ///
    /// Args:
    ///     node1 (OpNode): predecessor node
    ///     node2 (OpNode): successor node
    ///
    /// Raises:
    ///     DAGCircuitError: if either node is not an OpNode or nodes are not connected
    fn swap_nodes(&mut self, node1: &DAGNode, node2: &DAGNode) -> PyResult<()> {
        // if not (isinstance(node1, DAGOpNode) and isinstance(node2, DAGOpNode)):
        //     raise DAGCircuitError("nodes to swap are not both DAGOpNodes")
        // try:
        //     connected_edges = self._multi_graph.get_all_edge_data(node1._node_id, node2._node_id)
        // except rx.NoEdgeBetweenNodes as no_common_edge:
        //     raise DAGCircuitError("attempt to swap unconnected nodes") from no_common_edge
        // node1_id = node1._node_id
        // node2_id = node2._node_id
        // for edge in connected_edges[::-1]:
        //     edge_find = lambda x, y=edge: x == y
        //     edge_parent = self._multi_graph.find_predecessors_by_edge(node1_id, edge_find)[0]
        //     self._multi_graph.remove_edge(edge_parent._node_id, node1_id)
        //     self._multi_graph.add_edge(edge_parent._node_id, node2_id, edge)
        //     edge_child = self._multi_graph.find_successors_by_edge(node2_id, edge_find)[0]
        //     self._multi_graph.remove_edge(node1_id, node2_id)
        //     self._multi_graph.add_edge(node2_id, node1_id, edge)
        //     self._multi_graph.remove_edge(node2_id, edge_child._node_id)
        //     self._multi_graph.add_edge(node1_id, edge_child._node_id, edge)
        todo!()
    }

    /// Get the node in the dag.
    ///
    /// Args:
    ///     node_id(int): Node identifier.
    ///
    /// Returns:
    ///     node: the node.
    fn node(&self, py: Python, node_id: isize) -> PyResult<Py<PyAny>> {
        self.get_node(py, NodeIndex::new(node_id as usize))
    }

    /// Iterator for node values.
    ///
    /// Yield:
    ///     node: the node.
    fn nodes(&self, py: Python) -> PyResult<Py<PyIterator>> {
        let result: PyResult<Vec<_>> = self
            .dag
            .node_references()
            .map(|(node, weight)| self.unpack_into(py, node, weight))
            .collect();
        let tup = PyTuple::new_bound(py, result?);
        Ok(tup.into_any().iter().unwrap().unbind())
    }

    /// Iterator for edge values with source and destination node.
    ///
    /// This works by returning the outgoing edges from the specified nodes. If
    /// no nodes are specified all edges from the graph are returned.
    ///
    /// Args:
    ///     nodes(DAGOpNode, DAGInNode, or DAGOutNode|list(DAGOpNode, DAGInNode, or DAGOutNode):
    ///         Either a list of nodes or a single input node. If none is specified,
    ///         all edges are returned from the graph.
    ///
    /// Yield:
    ///     edge: the edge as a tuple with the format
    ///         (source node, destination node, edge wire)
    fn edges(&self, nodes: Option<Bound<PyAny>>, py: Python) -> PyResult<Py<PyIterator>> {
        let get_node_index = |obj: &Bound<PyAny>| -> PyResult<NodeIndex> {
            Ok(obj.downcast::<DAGNode>()?.borrow().node.unwrap())
        };

        let actual_nodes: Vec<_> = match nodes {
            None => self.dag.node_indices().collect(),
            Some(nodes) => {
                let mut out = Vec::new();
                if let Ok(node) = get_node_index(&nodes) {
                    out.push(node);
                } else {
                    for node in nodes.iter()? {
                        out.push(get_node_index(&node?)?);
                    }
                }
                out
            }
        };

        let mut edges = Vec::new();
        for node in actual_nodes {
            for edge in self.dag.edges_directed(node, Outgoing) {
                edges.push((
                    self.get_node(py, edge.source())?,
                    self.get_node(py, edge.target())?,
                    match edge.weight() {
                        Wire::Qubit(qubit) => self.qubits.get(*qubit).unwrap(),
                        Wire::Clbit(clbit) => self.clbits.get(*clbit).unwrap(),
<<<<<<< HEAD
                        _ => todo!()
=======
                        Wire::Var(var) => var,
>>>>>>> ba104f7a
                    },
                ))
            }
        }

        Ok(PyTuple::new_bound(py, edges)
            .into_any()
            .iter()
            .unwrap()
            .unbind())
    }

    /// Get the list of "op" nodes in the dag.
    ///
    /// Args:
    ///     op (Type): :class:`qiskit.circuit.Operation` subclass op nodes to
    ///         return. If None, return all op nodes.
    ///     include_directives (bool): include `barrier`, `snapshot` etc.
    ///
    /// Returns:
    ///     list[DAGOpNode]: the list of node ids containing the given op.
    #[pyo3(signature=(op=None, include_directives=true))]
    fn op_nodes(
        &self,
        py: Python,
        op: Option<&Bound<PyType>>,
        include_directives: bool,
    ) -> PyResult<Vec<Py<PyAny>>> {
        let mut nodes = Vec::new();
        for (node, weight) in self.dag.node_references() {
            if let NodeType::Operation(ref packed) = weight {
                if !include_directives && packed.op.directive() {
                    continue;
                }
                if let Some(op_type) = op {
                    if !packed.op.is_instance(op_type)? {
                        continue;
                    }
                }
                nodes.push(self.unpack_into(py, node, weight)?);
            }
        }
        Ok(nodes)
    }

    /// Get the list of gate nodes in the dag.
    ///
    /// Returns:
    ///     list[DAGOpNode]: the list of DAGOpNodes that represent gates.
    fn gate_nodes(&self, py: Python) -> PyResult<Vec<Py<PyAny>>> {
        let mut nodes = Vec::new();
        for (node, weight) in self.dag.node_references() {
            if let NodeType::Operation(ref packed) = weight {
                if let OperationType::Gate(_) = packed.op {
                    nodes.push(self.unpack_into(py, node, weight)?);
                }
            }
        }
        Ok(nodes)
    }

    /// Get the set of "op" nodes with the given name.
    fn named_nodes(&self, py: Python<'_>, names: Vec<String>) -> PyResult<Vec<Py<PyAny>>> {
        let mut result: Vec<Py<PyAny>> = Vec::new();
        for (id, weight) in self.dag.node_references() {
            if let NodeType::Operation(ref packed) = weight {
                let name = packed.op.name();
                if names.contains(&name.to_string()) {
                    result.push(self.unpack_into(py, id, weight)?);
                }
            }
        }
        Ok(result)
    }

    /// Get list of 2 qubit operations. Ignore directives like snapshot and barrier.
    fn two_qubit_ops(&self, py: Python) -> PyResult<Vec<Py<PyAny>>> {
        let mut nodes = Vec::new();
        for (node, weight) in self.dag.node_references() {
            if let NodeType::Operation(ref packed) = weight {
                if packed.op.directive() {
                    continue;
                }

                let qargs = self.qargs_cache.intern(packed.qubits_id);
                if qargs.len() == 2 {
                    nodes.push(self.unpack_into(py, node, weight)?);
                }
            }
        }
        Ok(nodes)
    }

    /// Get list of 3+ qubit operations. Ignore directives like snapshot and barrier.
    fn multi_qubit_ops(&self, py: Python) -> PyResult<Vec<Py<PyAny>>> {
        let mut nodes = Vec::new();
        for (node, weight) in self.dag.node_references() {
            if let NodeType::Operation(ref packed) = weight {
                if packed.op.directive() {
                    continue;
                }

                let qargs = self.qargs_cache.intern(packed.qubits_id);
                if qargs.len() >= 3 {
                    nodes.push(self.unpack_into(py, node, weight)?);
                }
            }
        }
        Ok(nodes)
    }

    /// Returns the longest path in the dag as a list of DAGOpNodes, DAGInNodes, and DAGOutNodes.
    fn longest_path(&self, py: Python) {
        // return [self._multi_graph[x] for x in rx.dag_longest_path(self._multi_graph)]
        todo!()
    }

    /// Returns iterator of the successors of a node as DAGOpNodes and DAGOutNodes."""
    fn successors(&self, py: Python, node: &DAGNode) -> PyResult<Py<PyIterator>> {
        let successors: PyResult<Vec<_>> = self
            .dag
            .neighbors_directed(node.node.unwrap(), Outgoing)
            .unique()
            .map(|i| self.get_node(py, i))
            .collect();
        Ok(PyTuple::new_bound(py, successors?)
            .into_any()
            .iter()
            .unwrap()
            .unbind())
    }

    /// Returns iterator of the predecessors of a node as DAGOpNodes and DAGInNodes.
    fn predecessors(&self, py: Python, node: &DAGNode) -> PyResult<Py<PyIterator>> {
        let predecessors: PyResult<Vec<_>> = self
            .dag
            .neighbors_directed(node.node.unwrap(), Incoming)
            .unique()
            .map(|i| self.get_node(py, i))
            .collect();
        Ok(PyTuple::new_bound(py, predecessors?)
            .into_any()
            .iter()
            .unwrap()
            .unbind())
    }

    /// Checks if a second node is in the successors of node.
    fn is_successor(&self, node: &DAGNode, node_succ: &DAGNode) -> bool {
        self.dag
            .find_edge(node.node.unwrap(), node_succ.node.unwrap())
            .is_some()
    }

    /// Checks if a second node is in the predecessors of node.
    fn is_predecessor(&self, node: &DAGNode, node_pred: &DAGNode) -> bool {
        self.dag
            .find_edge(node_pred.node.unwrap(), node.node.unwrap())
            .is_some()
    }

    /// Returns iterator of the predecessors of a node that are
    /// connected by a quantum edge as DAGOpNodes and DAGInNodes.
    #[pyo3(name = "quantum_predecessors")]
    fn py_quantum_predecessors(&self, py: Python, node: &DAGNode) -> PyResult<Py<PyIterator>> {
        let predecessors: PyResult<Vec<_>> = self
            .quantum_predecessors(node.node.unwrap())
            .map(|i| self.get_node(py, i))
            .collect();
        Ok(PyTuple::new_bound(py, predecessors?)
            .into_any()
            .iter()
            .unwrap()
            .unbind())
    }

    /// Returns iterator of the successors of a node that are
    /// connected by a quantum edge as DAGOpNodes and DAGOutNodes.
    #[pyo3(name = "quantum_successors")]
    fn py_quantum_successors(&self, py: Python, node: &DAGNode) -> PyResult<Py<PyIterator>> {
        let successors: PyResult<Vec<_>> = self
            .quantum_successors(node.node.unwrap())
            .map(|i| self.get_node(py, i))
            .collect();
        Ok(PyTuple::new_bound(py, successors?)
            .into_any()
            .iter()
            .unwrap()
            .unbind())
    }

    /// Returns iterator of the predecessors of a node that are
    /// connected by a classical edge as DAGOpNodes and DAGInNodes.
    fn classical_predecessors(&self, py: Python, node: &DAGNode) -> PyResult<Py<PyIterator>> {
        let edges = self.dag.edges_directed(node.node.unwrap(), Incoming);
        let filtered = edges.filter_map(|e| match e.weight() {
            Wire::Clbit(_) => Some(e.source()),
            _ => None,
        });
        let predecessors: PyResult<Vec<_>> =
            filtered.unique().map(|i| self.get_node(py, i)).collect();
        Ok(PyTuple::new_bound(py, predecessors?)
            .into_any()
            .iter()
            .unwrap()
            .unbind())
    }

    /// Returns set of the ancestors of a node as DAGOpNodes and DAGInNodes.
    #[pyo3(name = "ancestors")]
    fn py_ancestors(&self, py: Python, node: &DAGNode) -> PyResult<Py<PySet>> {
        let ancestors: PyResult<Vec<PyObject>> = self
            .ancestors(node.node.unwrap())
            .map(|node| self.get_node(py, node))
            .collect();
        Ok(PySet::new_bound(py, &ancestors?)?.unbind())
    }

    /// Returns set of the descendants of a node as DAGOpNodes and DAGOutNodes.
    #[pyo3(name = "descendants")]
    fn py_descendants(&self, py: Python, node: &DAGNode) -> PyResult<Py<PySet>> {
        let descendants: PyResult<Vec<PyObject>> = self
            .descendants(node.node.unwrap())
            .map(|node| self.get_node(py, node))
            .collect();
        Ok(PySet::new_bound(py, &descendants?)?.unbind())
    }

    /// Returns an iterator of tuples of (DAGNode, [DAGNodes]) where the DAGNode is the current node
    /// and [DAGNode] is its successors in  BFS order.
    #[pyo3(name = "bfs_successors")]
    fn py_bfs_successors(&self, py: Python, node: &DAGNode) -> PyResult<Py<PyIterator>> {
        let successor_index: PyResult<Vec<(PyObject, Vec<PyObject>)>> = self
            .bfs_successors(node.node.unwrap())
            .map(|(node, nodes)| -> PyResult<(PyObject, Vec<PyObject>)> {
                Ok((
                    self.get_node(py, node)?,
                    nodes
                        .iter()
                        .map(|sub_node| self.get_node(py, *sub_node))
                        .collect::<PyResult<Vec<_>>>()?,
                ))
            })
            .collect();
        Ok(PyList::new_bound(py, successor_index?)
            .into_any()
            .iter()?
            .unbind())
    }

    /// Returns iterator of the successors of a node that are
    /// connected by a classical edge as DAGOpNodes and DAGOutNodes.
    fn classical_successors(&self, py: Python, node: &DAGNode) -> PyResult<Py<PyIterator>> {
        let edges = self.dag.edges_directed(node.node.unwrap(), Incoming);
        let filtered = edges.filter_map(|e| match e.weight() {
            Wire::Clbit(_) => Some(e.target()),
            _ => None,
        });
        let predecessors: PyResult<Vec<_>> =
            filtered.unique().map(|i| self.get_node(py, i)).collect();
        Ok(PyTuple::new_bound(py, predecessors?)
            .into_any()
            .iter()
            .unwrap()
            .unbind())
    }

    /// Remove an operation node n.
    ///
    /// Add edges from predecessors to successors.
    #[pyo3(name = "remove_op_node")]
    fn py_remove_op_node(&mut self, node: PyRef<DAGOpNode>) -> PyResult<()> {
        self.remove_op_node(node.as_ref().node.unwrap());
        Ok(())
    }

    /// Remove all of the ancestor operation nodes of node.
    fn remove_ancestors_of(&mut self, node: &DAGNode) -> PyResult<()> {
        // anc = rx.ancestors(self._multi_graph, node)
        // # TODO: probably better to do all at once using
        // # multi_graph.remove_nodes_from; same for related functions ...
        //
        // for anc_node in anc:
        //     if isinstance(anc_node, DAGOpNode):
        //         self.remove_op_node(anc_node)
        todo!()
    }

    /// Remove all of the descendant operation nodes of node.
    fn remove_descendants_of(&mut self, node: &DAGNode) -> PyResult<()> {
        // desc = rx.descendants(self._multi_graph, node)
        // for desc_node in desc:
        //     if isinstance(desc_node, DAGOpNode):
        //         self.remove_op_node(desc_node)
        todo!()
    }

    /// Remove all of the non-ancestors operation nodes of node.
    fn remove_nonancestors_of(&mut self, node: &DAGNode) -> PyResult<()> {
        // anc = rx.ancestors(self._multi_graph, node)
        // comp = list(set(self._multi_graph.nodes()) - set(anc))
        // for n in comp:
        //     if isinstance(n, DAGOpNode):
        //         self.remove_op_node(n)
        todo!()
    }

    /// Remove all of the non-descendants operation nodes of node.
    fn remove_nondescendants_of(&mut self, node: &DAGNode) -> PyResult<()> {
        // dec = rx.descendants(self._multi_graph, node)
        // comp = list(set(self._multi_graph.nodes()) - set(dec))
        // for n in comp:
        //     if isinstance(n, DAGOpNode):
        //         self.remove_op_node(n)
        todo!()
    }

    /// Return a list of op nodes in the first layer of this dag.
    fn front_layers(&self) -> Py<PyList> {
        // graph_layers = self.multigraph_layers()
        // try:
        //     next(graph_layers)  # Remove input nodes
        // except StopIteration:
        //     return []
        //
        // op_nodes = [node for node in next(graph_layers) if isinstance(node, DAGOpNode)]
        //
        // return op_nodes
        todo!()
    }

    /// Yield a shallow view on a layer of this DAGCircuit for all d layers of this circuit.
    ///
    /// A layer is a circuit whose gates act on disjoint qubits, i.e.,
    /// a layer has depth 1. The total number of layers equals the
    /// circuit depth d. The layers are indexed from 0 to d-1 with the
    /// earliest layer at index 0. The layers are constructed using a
    /// greedy algorithm. Each returned layer is a dict containing
    /// {"graph": circuit graph, "partition": list of qubit lists}.
    ///
    /// The returned layer contains new (but semantically equivalent) DAGOpNodes, DAGInNodes,
    /// and DAGOutNodes. These are not the same as nodes of the original dag, but are equivalent
    /// via DAGNode.semantic_eq(node1, node2).
    ///
    /// TODO: Gates that use the same cbits will end up in different
    /// layers as this is currently implemented. This may not be
    /// the desired behavior.
    fn layers(&self) -> Py<PyIterator> {
        // graph_layers = self.multigraph_layers()
        // try:
        //     next(graph_layers)  # Remove input nodes
        // except StopIteration:
        //     return
        //
        // for graph_layer in graph_layers:
        //
        //     # Get the op nodes from the layer, removing any input and output nodes.
        //     op_nodes = [node for node in graph_layer if isinstance(node, DAGOpNode)]
        //
        //     # Sort to make sure they are in the order they were added to the original DAG
        //     # It has to be done by node_id as graph_layer is just a list of nodes
        //     # with no implied topology
        //     # Drawing tools rely on _node_id to infer order of node creation
        //     # so we need this to be preserved by layers()
        //     op_nodes.sort(key=lambda nd: nd._node_id)
        //
        //     # Stop yielding once there are no more op_nodes in a layer.
        //     if not op_nodes:
        //         return
        //
        //     # Construct a shallow copy of self
        //     new_layer = self.copy_empty_like()
        //
        //     for node in op_nodes:
        //         # this creates new DAGOpNodes in the new_layer
        //         new_layer.apply_operation_back(node.op, node.qargs, node.cargs, check=False)
        //
        //     # The quantum registers that have an operation in this layer.
        //     support_list = [
        //         op_node.qargs
        //         for op_node in new_layer.op_nodes()
        //         if not getattr(op_node.op, "_directive", False)
        //     ]
        //
        //     yield {"graph": new_layer, "partition": support_list}
        todo!()
    }

    /// Yield a layer for all gates of this circuit.
    ///
    /// A serial layer is a circuit with one gate. The layers have the
    /// same structure as in layers().
    fn serial_layers(&self) -> PyResult<Py<PyIterator>> {
        // for next_node in self.topological_op_nodes():
        //     new_layer = self.copy_empty_like()
        //
        //     # Save the support of the operation we add to the layer
        //     support_list = []
        //     # Operation data
        //     op = copy.copy(next_node.op)
        //     qargs = copy.copy(next_node.qargs)
        //     cargs = copy.copy(next_node.cargs)
        //
        //     # Add node to new_layer
        //     new_layer.apply_operation_back(op, qargs, cargs, check=False)
        //     # Add operation to partition
        //     if not getattr(next_node.op, "_directive", False):
        //         support_list.append(list(qargs))
        //     l_dict = {"graph": new_layer, "partition": support_list}
        //     yield l_dict
        todo!()
    }

    /// Yield layers of the multigraph.
    fn multigraph_layers(&self) -> PyResult<Py<PyIterator>> {
        /// first_layer = [x._node_id for x in self.input_map.values()]
        /// return iter(rx.layers(self._multi_graph, first_layer))
        todo!()
    }

    /// Return a set of non-conditional runs of "op" nodes with the given names.
    ///
    /// For example, "... h q[0]; cx q[0],q[1]; cx q[0],q[1]; h q[1]; .."
    /// would produce the tuple of cx nodes as an element of the set returned
    /// from a call to collect_runs(["cx"]). If instead the cx nodes were
    /// "cx q[0],q[1]; cx q[1],q[0];", the method would still return the
    /// pair in a tuple. The namelist can contain names that are not
    /// in the circuit's basis.
    ///
    /// Nodes must have only one successor to continue the run.
    #[pyo3(name = "collect_runs")]
    fn py_collect_runs(&self, py: Python, namelist: &Bound<PyList>) -> PyResult<Py<PySet>> {
        let mut name_list_set = HashSet::with_capacity(namelist.len());
        for name in namelist.iter() {
            name_list_set.insert(name.extract::<String>()?);
        }
        match self.collect_runs(name_list_set) {
            Some(runs) => {
                let run_iter = runs.map(|node_indices| {
                    PyTuple::new_bound(
                        py,
                        node_indices
                            .into_iter()
                            .map(|node_index| self.get_node(py, node_index).unwrap()),
                    )
                    .unbind()
                });
                let out_set = PySet::empty_bound(py)?;
                for run_tuple in run_iter {
                    out_set.add(run_tuple)?;
                }
                Ok(out_set.unbind())
            }
            None => Err(PyRuntimeError::new_err(
                "Invalid DAGCircuit, cycle encountered",
            )),
        }
    }

    /// Return a set of non-conditional runs of 1q "op" nodes.
    #[pyo3(name = "collect_1q_runs")]
    fn py_collect_1q_runs(&self, py: Python) -> PyResult<Py<PyList>> {
        match self.collect_1q_runs() {
            Some(runs) => {
                let runs_iter = runs.map(|node_indices| {
                    PyList::new_bound(
                        py,
                        node_indices
                            .into_iter()
                            .map(|node_index| self.get_node(py, node_index).unwrap()),
                    )
                    .unbind()
                });
                let out_list = PyList::empty_bound(py);
                for run_list in runs_iter {
                    out_list.append(run_list)?;
                }
                Ok(out_list.unbind())
            }
            None => Err(PyRuntimeError::new_err(
                "Invalid DAGCircuit, cycle encountered",
            )),
        }
    }

    /// Return a set of non-conditional runs of 2q "op" nodes.
    #[pyo3(name = "collect_2q_runs")]
    fn py_collect_2q_runs(&self, py: Python) -> PyResult<Py<PyList>> {
        match self.collect_2q_runs() {
            Some(runs) => {
                let runs_iter = runs.into_iter().map(|node_indices| {
                    PyList::new_bound(
                        py,
                        node_indices
                            .into_iter()
                            .map(|node_index| self.get_node(py, node_index).unwrap()),
                    )
                    .unbind()
                });
                let out_list = PyList::empty_bound(py);
                for run_list in runs_iter {
                    out_list.append(run_list)?;
                }
                Ok(out_list.unbind())
            }
            None => Err(PyRuntimeError::new_err(
                "Invalid DAGCircuit, cycle encountered",
            )),
        }
    }

    /// Iterator for nodes that affect a given wire.
    ///
    /// Args:
    ///     wire (Bit): the wire to be looked at.
    ///     only_ops (bool): True if only the ops nodes are wanted;
    ///                 otherwise, all nodes are returned.
    /// Yield:
    ///      Iterator: the successive nodes on the given wire
    ///
    /// Raises:
    ///     DAGCircuitError: if the given wire doesn't exist in the DAG
    #[pyo3(name = "nodes_on_wire", signature = (wire, only_ops=false))]
    fn py_nodes_on_wire(
        &self,
        py: Python,
        wire: &Bound<PyAny>,
        only_ops: bool,
    ) -> PyResult<Py<PyIterator>> {
        let wire = if wire.is_instance(self.circuit_module.qubit.bind(py))? {
            self.qubits.find(wire).map(Wire::Qubit)
        } else if wire.is_instance(self.circuit_module.clbit.bind(py))? {
            self.clbits.find(wire).map(Wire::Clbit)
        } else {
            None
        }
        .ok_or_else(|| {
            DAGCircuitError::new_err(format!(
                "The given wire {:?} is not present in the circuit",
                wire
            ))
        })?;

        let nodes = self
            .nodes_on_wire(&wire, only_ops)
            .into_iter()
            .map(|n| self.get_node(py, n))
            .collect::<PyResult<Vec<_>>>()?;
        Ok(PyTuple::new_bound(py, nodes).into_any().iter()?.unbind())
    }

    /// Count the occurrences of operation names.
    ///
    /// Args:
    ///     recurse: if ``True`` (default), then recurse into control-flow operations.  In all
    ///         cases, this counts only the number of times the operation appears in any possible
    ///         block; both branches of if-elses are counted, and for- and while-loop blocks are
    ///         only counted once.
    ///
    /// Returns:
    ///     Mapping[str, int]: a mapping of operation names to the number of times it appears.
    #[pyo3(signature = (*, recurse=true))]
    fn count_ops(&self, recurse: bool) -> PyResult<usize> {
        // if not recurse or not CONTROL_FLOW_OP_NAMES.intersection(self._op_names):
        //     return self._op_names.copy()
        //
        // # pylint: disable=cyclic-import
        // from qiskit.converters import circuit_to_dag
        //
        // def inner(dag, counts):
        //     for name, count in dag._op_names.items():
        //         counts[name] += count
        //     for node in dag.op_nodes(ControlFlowOp):
        //         for block in node.op.blocks:
        //             counts = inner(circuit_to_dag(block), counts)
        //     return counts
        //
        // return dict(inner(self, defaultdict(int)))
        todo!()
    }

    /// Count the occurrences of operation names on the longest path.
    ///
    /// Returns a dictionary of counts keyed on the operation name.
    fn count_ops_longest_path(&self) -> PyResult<usize> {
        // op_dict = {}
        // path = self.longest_path()
        // path = path[1:-1]  # remove qubits at beginning and end of path
        // for node in path:
        //     name = node.op.name
        //     if name not in op_dict:
        //         op_dict[name] = 1
        //     else:
        //         op_dict[name] += 1
        // return op_dict
        todo!()
    }

    /// Returns causal cone of a qubit.
    ///
    /// A qubit's causal cone is the set of qubits that can influence the output of that
    /// qubit through interactions, whether through multi-qubit gates or operations. Knowing
    /// the causal cone of a qubit can be useful when debugging faulty circuits, as it can
    /// help identify which wire(s) may be causing the problem.
    ///
    /// This method does not consider any classical data dependency in the ``DAGCircuit``,
    /// classical bit wires are ignored for the purposes of building the causal cone.
    ///
    /// Args:
    ///     qubit (~qiskit.circuit.Qubit): The output qubit for which we want to find the causal cone.
    ///
    /// Returns:
    ///     Set[~qiskit.circuit.Qubit]: The set of qubits whose interactions affect ``qubit``.
    fn quantum_causal_cone(&self, py: Python, qubit: &Bound<PyAny>) -> PyResult<Py<PySet>> {
        // Retrieve the output node from the qubit
        let output_qubit = self.qubits.find(qubit).ok_or_else(|| {
            DAGCircuitError::new_err(format!(
                "The given qubit {:?} is not present in the circuit",
                qubit
            ))
        })?;
        let output_node_index = self.qubit_output_map.get(&output_qubit).ok_or_else(|| {
            DAGCircuitError::new_err(format!(
                "The given qubit {:?} is not present in qubit_output_map",
                qubit
            ))
        })?;

        let mut qubits_in_cone: HashSet<&Qubit> = HashSet::from([&output_qubit]);
        let mut queue: VecDeque<NodeIndex> =
            self.quantum_predecessors(*output_node_index).collect();

        // The processed_non_directive_nodes stores the set of processed non-directive nodes.
        // This is an optimization to avoid considering the same non-directive node multiple
        // times when reached from different paths.
        // The directive nodes (such as barriers or measures) are trickier since when processing
        // them we only add their predecessors that intersect qubits_in_cone. Hence, directive
        // nodes have to be considered multiple times.
        let mut processed_non_directive_nodes: HashSet<NodeIndex> = HashSet::new();

        while !queue.is_empty() {
            let cur_index = queue.pop_front().unwrap();

            if let NodeType::Operation(packed) = self.dag.node_weight(cur_index).unwrap() {
                if !packed.op.directive() {
                    // If the operation is not a directive (in particular not a barrier nor a measure),
                    // we do not do anything if it was already processed. Otherwise, we add its qubits
                    // to qubits_in_cone, and append its predecessors to queue.
                    if processed_non_directive_nodes.contains(&cur_index) {
                        continue;
                    }
                    qubits_in_cone.extend(self.qargs_cache.intern(packed.qubits_id).iter());
                    processed_non_directive_nodes.insert(cur_index);

                    for pred_index in self.quantum_predecessors(cur_index) {
                        if let NodeType::Operation(pred_packed) =
                            self.dag.node_weight(pred_index).unwrap()
                        {
                            queue.push_back(pred_index);
                        }
                    }
                } else {
                    // Directives (such as barriers and measures) may be defined over all the qubits,
                    // yet not all of these qubits should be considered in the causal cone. So we
                    // only add those predecessors that have qubits in common with qubits_in_cone.
                    for pred_index in self.quantum_predecessors(cur_index) {
                        if let NodeType::Operation(pred_packed) =
                            self.dag.node_weight(pred_index).unwrap()
                        {
                            if self
                                .qargs_cache
                                .intern(pred_packed.qubits_id)
                                .iter()
                                .any(|x| qubits_in_cone.contains(x))
                            {
                                queue.push_back(pred_index);
                            }
                        }
                    }
                }
            }
        }

        let qubits_in_cone_vec: Vec<_> = qubits_in_cone.iter().map(|&&qubit| qubit).collect();
        let elements = self.qubits.map_indices(&qubits_in_cone_vec[..]);
        Ok(PySet::new_bound(py, elements)?.unbind())
    }

    /// Return a dictionary of circuit properties.
    fn properties(&self, py: Python) -> PyResult<HashMap<&str, usize>> {
        let mut summary = HashMap::from_iter([
            ("size", self.size(py, false)?),
            ("depth", self.depth(false)?),
            ("width", self.width()),
            ("qubits", self.num_qubits()),
            ("bits", self.num_clbits()),
            ("factors", self.num_tensor_factors()),
            ("operations", self.count_ops(true)?),
        ]);
        Ok(summary)
    }

    /// Draws the dag circuit.
    ///
    /// This function needs `Graphviz <https://www.graphviz.org/>`_ to be
    /// installed. Graphviz is not a python package and can't be pip installed
    /// (the ``graphviz`` package on PyPI is a Python interface library for
    /// Graphviz and does not actually install Graphviz). You can refer to
    /// `the Graphviz documentation <https://www.graphviz.org/download/>`__ on
    /// how to install it.
    ///
    /// Args:
    ///     scale (float): scaling factor
    ///     filename (str): file path to save image to (format inferred from name)
    ///     style (str):
    ///         'plain': B&W graph;
    ///         'color' (default): color input/output/op nodes
    ///
    /// Returns:
    ///     Ipython.display.Image: if in Jupyter notebook and not saving to file,
    ///     otherwise None.
    #[pyo3(signature=(scale=0.7, filename=None, style="color"))]
    fn draw<'py>(
        slf: PyRef<'py, Self>,
        py: Python<'py>,
        scale: f64,
        filename: Option<&str>,
        style: &str,
    ) -> PyResult<Bound<'py, PyAny>> {
        let module = PyModule::import_bound(py, "qiskit.visualization.dag_visualization")?;
        module.call_method1("dag_drawer", (slf, scale, filename, style))
    }

    fn _to_dot<'py>(
        &self,
        py: Python<'py>,
        graph_attrs: Option<BTreeMap<String, String>>,
        node_attrs: Option<PyObject>,
        edge_attrs: Option<PyObject>,
    ) -> PyResult<Bound<'py, PyString>> {
        let mut buffer = Vec::<u8>::new();
        build_dot(py, self, &mut buffer, graph_attrs, node_attrs, edge_attrs)?;
        Ok(PyString::new_bound(py, std::str::from_utf8(&buffer)?))
    }
}

impl DAGCircuit {
    /// Return an iterator of gate runs with non-conditional op nodes of given names
    pub fn collect_runs(
        &self,
        namelist: HashSet<String>,
    ) -> Option<impl Iterator<Item = Vec<NodeIndex>> + '_> {
        let filter_fn = move |node_index: NodeIndex| -> Result<bool, Infallible> {
            let node = &self.dag[node_index];
            match node {
                NodeType::Operation(inst) => Ok(namelist.contains(inst.op.name())
                    && match &inst.extra_attrs {
                        None => true,
                        Some(attrs) => attrs.condition.is_none(),
                    }),
                _ => Ok(false),
            }
        };
        rustworkx_core::dag_algo::collect_runs(&self.dag, filter_fn)
            .map(|node_iter| node_iter.map(|x| x.unwrap()))
    }

    /// Return a set of non-conditional runs of 1q "op" nodes.
    pub fn collect_1q_runs(&self) -> Option<impl Iterator<Item = Vec<NodeIndex>> + '_> {
        let filter_fn = move |node_index: NodeIndex| -> Result<bool, Infallible> {
            let node = &self.dag[node_index];
            match node {
                NodeType::Operation(inst) => Ok(inst.op.num_qubits() == 1
                    && inst.op.num_clbits() == 0
                    && inst.op.matrix(&inst.params).is_some()
                    && match &inst.extra_attrs {
                        None => true,
                        Some(attrs) => attrs.condition.is_none(),
                    }),
                _ => Ok(false),
            }
        };
        rustworkx_core::dag_algo::collect_runs(&self.dag, filter_fn)
            .map(|node_iter| node_iter.map(|x| x.unwrap()))
    }

    /// Return a set of non-conditional runs of 2q "op" nodes.
    pub fn collect_2q_runs(&self) -> Option<Vec<Vec<NodeIndex>>> {
        let filter_fn = move |node_index: NodeIndex| -> Result<Option<bool>, Infallible> {
            let node = &self.dag[node_index];
            match node {
                NodeType::Operation(inst) => match &inst.op {
                    OperationType::Standard(gate) => Ok(Some(
                        gate.num_qubits() <= 2
                            && match &inst.extra_attrs {
                                None => true,
                                Some(attrs) => attrs.condition.is_none(),
                            }
                            && !inst.is_parameterized(),
                    )),
                    OperationType::Gate(gate) => Ok(Some(
                        gate.num_qubits() <= 2
                            && match &inst.extra_attrs {
                                None => true,
                                Some(attrs) => attrs.condition.is_none(),
                            }
                            && !inst.is_parameterized(),
                    )),
                    _ => Ok(Some(false)),
                },
                _ => Ok(None),
            }
        };

        let color_fn = move |edge_index: EdgeIndex| -> Result<Option<usize>, Infallible> {
            let wire = self.dag.edge_weight(edge_index).unwrap();
            match wire {
                Wire::Qubit(index) => Ok(Some(index.0 as usize)),
<<<<<<< HEAD
                Wire::Clbit(_) => Ok(None),
                _ => todo!()
=======
                _ => Ok(None),
>>>>>>> ba104f7a
            }
        };
        rustworkx_core::dag_algo::collect_bicolor_runs(&self.dag, filter_fn, color_fn).unwrap()
    }

    fn increment_op(&mut self, op: String) {
        match self.op_names.entry(op) {
            hash_map::Entry::Occupied(mut o) => {
                *o.get_mut() += 1;
            }
            hash_map::Entry::Vacant(v) => {
                v.insert(1);
            }
        }
    }

    fn decrement_op(&mut self, op: String) {
        match self.op_names.entry(op) {
            hash_map::Entry::Occupied(mut o) => {
                if *o.get() > 0usize {
                    *o.get_mut() -= 1;
                } else {
                    o.remove();
                }
            }
            _ => panic!("Cannot decrement something not added!"),
        }
    }

    fn quantum_predecessors(&self, node: NodeIndex) -> impl Iterator<Item = NodeIndex> + '_ {
        self.dag
            .edges_directed(node, Incoming)
            .filter_map(|e| match e.weight() {
                Wire::Qubit(_) => Some(e.source()),
                _ => None,
            })
            .unique()
    }

    fn quantum_successors(&self, node: NodeIndex) -> impl Iterator<Item = NodeIndex> + '_ {
        self.dag
            .edges_directed(node, Outgoing)
            .filter_map(|e| match e.weight() {
                Wire::Qubit(_) => Some(e.target()),
                _ => None,
            })
            .unique()
    }

    /// Apply a [PackedInstruction] to the back of the circuit.
    ///
    /// The provided `instr` MUST be valid for this DAG, e.g. its
    /// bits, registers, vars, and interner IDs must be valid in
    /// this DAG.
    ///
    /// This is mostly used to apply operations from one DAG to
    /// another that was created from the first via
    /// [DAGCircuit::copy_empty_like].
    fn push_back(&mut self, py: Python, instr: PackedInstruction) -> PyResult<NodeIndex> {
        let op_name = instr.op.name();
        let (all_cbits, vars): (Vec<Clbit>, Option<Vec<PyObject>>) = {
            if self.may_have_additional_wires(py, &instr) {
                let mut clbits: IndexSet<Clbit> =
                    IndexSet::from_iter(self.cargs_cache.intern(instr.clbits_id).iter().cloned());
                let (additional_clbits, additional_vars) = self.additional_wires(py, &instr)?;
                for clbit in additional_clbits {
                    clbits.insert(clbit);
                }
                (clbits.into_iter().collect(), Some(additional_vars))
            } else {
                (
                    self.cargs_cache
                        .intern(instr.clbits_id)
                        .iter()
                        .copied()
                        .collect(),
                    None,
                )
            }
        };

        self.increment_op(op_name.to_string());

        let qubits_id = instr.qubits_id;
        let new_node = self.dag.add_node(NodeType::Operation(instr));

        // Put the new node in-between the previously "last" nodes on each wire
        // and the output map.
        let output_nodes: Vec<NodeIndex> = self
            .qargs_cache
            .intern(qubits_id)
            .iter()
            .map(|q| self.qubit_output_map.get(q).copied().unwrap())
            .chain(
                all_cbits
                    .iter()
                    .map(|c| self.clbit_output_map.get(c).copied().unwrap()),
            )
            .chain(
                vars.iter()
                    .flatten()
                    .map(|v| self.var_output_map.get(v).unwrap()),
            )
            .collect();

        for output_node in output_nodes {
            let last_edges: Vec<_> = self
                .dag
                .edges_directed(output_node, Incoming)
                .map(|e| (e.source(), e.id(), e.weight().clone()))
                .collect();
            for (source, old_edge, weight) in last_edges.into_iter() {
                self.dag.add_edge(source, new_node, weight.clone());
                self.dag.add_edge(new_node, output_node, weight);
                self.dag.remove_edge(old_edge);
            }
        }

        Ok(new_node)
    }

    /// Apply a [PackedInstruction] to the front of the circuit.
    ///
    /// The provided `instr` MUST be valid for this DAG, e.g. its
    /// bits, registers, vars, and interner IDs must be valid in
    /// this DAG.
    ///
    /// This is mostly used to apply operations from one DAG to
    /// another that was created from the first via
    /// [DAGCircuit::copy_empty_like].
    fn push_front(&mut self, py: Python, inst: PackedInstruction) -> PyResult<NodeIndex> {
        let op_name = inst.op.name();
        let (all_cbits, vars): (Vec<Clbit>, Option<Vec<PyObject>>) = {
            if self.may_have_additional_wires(py, &inst) {
                let mut clbits: IndexSet<Clbit> =
                    IndexSet::from_iter(self.cargs_cache.intern(inst.clbits_id).iter().cloned());
                let (additional_clbits, additional_vars) = self.additional_wires(py, &inst)?;
                for clbit in additional_clbits {
                    clbits.insert(clbit);
                }
                (clbits.into_iter().collect(), Some(additional_vars))
            } else {
                (
                    self.cargs_cache
                        .intern(inst.clbits_id)
                        .iter()
                        .copied()
                        .collect(),
                    None,
                )
            }
        };

        self.increment_op(op_name.to_string());

        let qubits_id = inst.qubits_id;
        let new_node = self.dag.add_node(NodeType::Operation(inst));

        // Put the new node in-between the input map and the previously
        // "first" nodes on each wire.
        let input_nodes: Vec<NodeIndex> = self
            .qargs_cache
            .intern(qubits_id)
            .iter()
            .map(|q| self.qubit_input_map.get(q).copied().unwrap())
            .chain(
                all_cbits
                    .iter()
                    .map(|c| self.clbit_input_map.get(c).copied().unwrap()),
            )
            .collect();

        for input_node in input_nodes {
            let first_edges: Vec<_> = self
                .dag
                .edges_directed(input_node, Outgoing)
                .map(|e| (e.target(), e.id(), e.weight().clone()))
                .collect();
            for (target, old_edge, weight) in first_edges.into_iter() {
                self.dag.add_edge(input_node, new_node, weight.clone());
                self.dag.add_edge(new_node, target, weight);
                self.dag.remove_edge(old_edge);
            }
        }

        Ok(new_node)
    }

    fn topological_nodes(&self) -> PyResult<impl Iterator<Item = NodeIndex>> {
        let key = |node: NodeIndex| -> Result<(Option<Index>, Option<Index>), Infallible> {
            Ok(self.dag.node_weight(node).unwrap().key())
        };
        let nodes =
            rustworkx_core::dag_algo::lexicographical_topological_sort(&self.dag, key, false, None)
                .map_err(|e| match e {
                    rustworkx_core::dag_algo::TopologicalSortError::CycleOrBadInitialState => {
                        PyValueError::new_err(format!("{}", e))
                    }
                    rustworkx_core::dag_algo::TopologicalSortError::KeyError(_) => {
                        unreachable!()
                    }
                })?;
        Ok(nodes.into_iter())
    }

    fn is_wire_idle(&self, wire: &Wire) -> PyResult<bool> {
        let (input_node, output_node) = match wire {
            Wire::Qubit(qubit) => (self.qubit_input_map[qubit], self.qubit_output_map[qubit]),
            Wire::Clbit(clbit) => (self.clbit_input_map[clbit], self.clbit_output_map[clbit]),
            Wire::Var(var) => (
                self.var_input_map.get(var).unwrap(),
                self.var_output_map.get(var).unwrap(),
            ),
        };

        let child = self
            .dag
            .neighbors_directed(input_node, Outgoing)
            .next()
            .ok_or_else(|| {
                DAGCircuitError::new_err(format!(
                    "Invalid dagcircuit input node {:?} has no output",
                    input_node
                ))
            })?;

        Ok(child == output_node)
    }

    fn may_have_additional_wires(&self, py: Python, instr: &PackedInstruction) -> bool {
        let has_condition = match instr.condition() {
            None => false,
            Some(condition) => !condition.bind(py).is_none(),
        };

        if has_condition {
            return true;
        }

        if let OperationType::Instruction(ref inst) = instr.op {
            inst.instruction
                .bind(py)
                .is_instance(CONTROL_FLOW_OP.get_bound(py))
                .unwrap()
                || inst
                    .instruction
                    .bind(py)
                    .is_instance(STORE_OP.get_bound(py))
                    .unwrap()
        } else {
            false
        }
    }

    fn additional_wires(
        &self,
        py: Python,
        instr: &PackedInstruction,
    ) -> PyResult<(Vec<Clbit>, Vec<PyObject>)> {
        let wires_from_expr = |node: &Bound<PyAny>| -> PyResult<(Vec<Clbit>, Vec<PyObject>)> {
            let mut clbits = Vec::new();
            let mut vars = Vec::new();
            for var in ITER_VARS.get_bound(py).call1((node,))?.iter()? {
                let var = var?;
                let var_var = var.getattr("var")?;
                if var_var.is_instance(CLBIT.get_bound(py))? {
                    clbits.push(self.clbits.find(&var_var).unwrap());
                } else if var_var.is_instance(CLASSICAL_REGISTER.get_bound(py))? {
                    for bit in var_var.iter().unwrap() {
                        clbits.push(self.clbits.find(&bit?).unwrap());
                    }
                } else {
                    vars.push(var.unbind());
                }
            }
            Ok((clbits, vars))
        };

        let condition = instr
            .extra_attrs
            .iter()
            .flat_map(|e| e.condition.as_ref().map(|c| c.bind(py)))
            .next();
        // let mut bits = Vec::new();
        let mut clbits = Vec::new();
        let mut vars = Vec::new();
        if let Some(condition) = condition {
            if !condition.is_none() {
                if condition.is_instance(EXPR.get_bound(py)).unwrap() {
                    let (expr_clbits, expr_vars) = wires_from_expr(condition)?;
                    for bit in expr_clbits {
                        clbits.push(bit);
                    }
                    for var in expr_vars {
                        vars.push(var);
                    }
                } else {
                    for bit in self
                        .control_flow_module
                        .condition_resources(&condition)?
                        .clbits
                        .bind(py)
                    {
                        clbits.push(self.clbits.find(&bit).unwrap());
                    }
                }
            }
        }

        if let OperationType::Instruction(ref inst) = instr.op {
            let op = inst.instruction.bind(py);
            if op.is_instance(CONTROL_FLOW_OP.get_bound(py))? {
                for var in op.call_method0("iter_captured_vars")?.iter()? {
                    vars.push(var?.unbind())
                }
                if op.is_instance(SWITCH_CASE_OP.get_bound(py))? {
                    let target = op.getattr(intern!(py, "target"))?;
                    if target.is_instance(CLBIT.get_bound(py))? {
                        clbits.push(self.clbits.find(&target).unwrap());
                    } else if target.is_instance(CLASSICAL_REGISTER.get_bound(py))? {
                        for bit in target.iter()? {
                            clbits.push(self.clbits.find(&bit?).unwrap());
                        }
                    } else {
                        let (expr_clbits, expr_vars) = wires_from_expr(&target)?;
                        for bit in expr_clbits {
                            clbits.push(bit);
                        }
                        for var in expr_vars {
                            vars.push(var);
                        }
                    }
                }
            } else if op.is_instance(STORE_OP.get_bound(py))? {
                let (expr_clbits, expr_vars) = wires_from_expr(&op.getattr("lvalue")?)?;
                for bit in expr_clbits {
                    clbits.push(bit);
                }
                for var in expr_vars {
                    vars.push(var);
                }
                let (expr_clbits, expr_vars) = wires_from_expr(&op.getattr("rvalue")?)?;
                for bit in expr_clbits {
                    clbits.push(bit);
                }
                for var in expr_vars {
                    vars.push(var);
                }
            }
        }
        Ok((clbits, vars))
    }

    /// Add a qubit or bit to the circuit.
    ///
    /// Args:
    ///     wire: the wire to be added
    ///
    ///     This adds a pair of in and out nodes connected by an edge.
    ///
    /// Raises:
    ///     DAGCircuitError: if trying to add duplicate wire
    fn add_wire(&mut self, wire: Wire) -> PyResult<()> {
        let (in_node, out_node) = match wire {
            Wire::Qubit(qubit) => {
                match (
                    self.qubit_input_map.entry(qubit),
                    self.qubit_output_map.entry(qubit),
                ) {
                    (indexmap::map::Entry::Vacant(input), indexmap::map::Entry::Vacant(output)) => {
                        Ok((
                            *input.insert(self.dag.add_node(NodeType::QubitIn(qubit))),
                            *output.insert(self.dag.add_node(NodeType::QubitOut(qubit))),
                        ))
                    }
                    (_, _) => Err(DAGCircuitError::new_err("wire already exists!")),
                }
            }
            Wire::Clbit(clbit) => {
                match (
                    self.clbit_input_map.entry(clbit),
                    self.clbit_output_map.entry(clbit),
                ) {
                    (indexmap::map::Entry::Vacant(input), indexmap::map::Entry::Vacant(output)) => {
                        Ok((
                            *input.insert(self.dag.add_node(NodeType::ClbitIn(clbit))),
                            *output.insert(self.dag.add_node(NodeType::ClbitOut(clbit))),
                        ))
                    }
                    (_, _) => Err(DAGCircuitError::new_err("wire already exists!")),
                }
            }
            Wire::Var(_) => todo!(),
        }?;

        self.dag.add_edge(in_node, out_node, wire);
        Ok(())
    }

    /// Get the nodes on the given wire.
    ///
    /// Note: result is empty if the wire is not in the DAG.
    fn nodes_on_wire(&self, wire: &Wire, only_ops: bool) -> Vec<NodeIndex> {
        let mut nodes = Vec::new();
        let mut current_node = match wire {
            Wire::Qubit(qubit) => self.qubit_input_map.get(qubit),
            Wire::Clbit(clbit) => self.clbit_input_map.get(clbit),
            Wire::Var(_) => todo!(),
        }
        .cloned();

        while let Some(node) = current_node {
            if only_ops {
                let node_weight = self.dag.node_weight(node).unwrap();
                if let NodeType::Operation(_) = node_weight {
                    nodes.push(node);
                }
            } else {
                nodes.push(node);
            }

            let edges = self.dag.edges_directed(node, Outgoing);
            current_node = edges.into_iter().find_map(|edge| {
                if edge.weight() == wire {
                    Some(edge.target())
                } else {
                    None
                }
            });
        }
        nodes
    }

    fn remove_idle_wire(&mut self, wire: Wire) -> PyResult<()> {
        let (in_node, out_node) = match wire {
            Wire::Qubit(qubit) => (
                self.qubit_input_map.shift_remove(&qubit),
                self.qubit_output_map.shift_remove(&qubit),
            ),
            Wire::Clbit(clbit) => (
                self.clbit_input_map.shift_remove(&clbit),
                self.clbit_output_map.shift_remove(&clbit),
            ),
            Wire::Var(_) => todo!(),
        };

        self.dag.remove_node(in_node.unwrap());
        self.dag.remove_node(out_node.unwrap());
        Ok(())
    }

    fn add_qubit_unchecked(&mut self, py: Python, bit: &Bound<PyAny>) -> PyResult<Qubit> {
        let qubit = self.qubits.add(py, bit, false)?;
        self.qubit_locations.bind(py).set_item(
            bit,
            Py::new(
                py,
                BitLocations {
                    index: (self.qubits.len() - 1).into_py(py),
                    registers: PyList::empty_bound(py).unbind(),
                },
            )?,
        )?;
        self.add_wire(Wire::Qubit(qubit))?;
        Ok(qubit)
    }

    fn add_clbit_unchecked(&mut self, py: Python, bit: &Bound<PyAny>) -> PyResult<Clbit> {
        let clbit = self.clbits.add(py, bit, false)?;
        self.clbit_locations.bind(py).set_item(
            bit,
            Py::new(
                py,
                BitLocations {
                    index: (self.clbits.len() - 1).into_py(py),
                    registers: PyList::empty_bound(py).unbind(),
                },
            )?,
        )?;
        self.add_wire(Wire::Clbit(clbit))?;
        Ok(clbit)
    }

    pub(crate) fn get_node(&self, py: Python, node: NodeIndex) -> PyResult<Py<PyAny>> {
        self.unpack_into(py, node, self.dag.node_weight(node).unwrap())
    }

    /// Remove an operation node n.
    ///
    /// Add edges from predecessors to successors.
    fn remove_op_node(&mut self, index: NodeIndex) {
        let mut edge_list: Vec<(NodeIndex, NodeIndex, Wire)> = Vec::new();
        for (source, in_weight) in self
            .dag
            .edges_directed(index, Incoming)
            .map(|x| (x.source(), x.weight()))
        {
            for (target, out_weight) in self
                .dag
                .edges_directed(index, Outgoing)
                .map(|x| (x.target(), x.weight()))
            {
                if in_weight == out_weight {
                    edge_list.push((source, target, in_weight.clone()));
                }
            }
        }
        for (source, target, weight) in edge_list {
            self.dag.add_edge(source, target, weight);
        }

        match self.dag.remove_node(index) {
            Some(NodeType::Operation(packed)) => Python::with_gil(|py| {
                let op_name = packed.op.name().to_string();
                self.decrement_op(op_name);
            }),
            _ => panic!("Must be called with valid operation node!"),
        }
    }

    /// Returns an iterator of the ancestors indices of a node.
    pub fn ancestors<'a>(&'a self, node: NodeIndex) -> impl Iterator<Item = NodeIndex> + 'a {
        core_ancestors(&self.dag, node).filter(move |next| next != &node)
    }

    /// Returns an iterator of the descendants of a node as DAGOpNodes and DAGOutNodes.
    pub fn descendants<'a>(&'a self, node: NodeIndex) -> impl Iterator<Item = NodeIndex> + 'a {
        core_descendants(&self.dag, node).filter(move |next| next != &node)
    }

    /// Returns an iterator of tuples of (DAGNode, [DAGNodes]) where the DAGNode is the current node
    /// and [DAGNode] is its successors in  BFS order.
    pub fn bfs_successors<'a>(
        &'a self,
        node: NodeIndex,
    ) -> impl Iterator<Item = (NodeIndex, Vec<NodeIndex>)> + 'a {
        core_bfs_successors(&self.dag, node).filter(move |(_, others)| !others.is_empty())
    }

    fn unpack_into(&self, py: Python, id: NodeIndex, weight: &NodeType) -> PyResult<Py<PyAny>> {
        let dag_node = match weight {
            NodeType::QubitIn(qubit) => Py::new(
                py,
                DAGInNode::new(py, id, self.qubits.get(*qubit).unwrap().clone_ref(py)),
            )?
            .into_any(),
            NodeType::QubitOut(qubit) => Py::new(
                py,
                DAGOutNode::new(py, id, self.qubits.get(*qubit).unwrap().clone_ref(py)),
            )?
            .into_any(),
            NodeType::ClbitIn(clbit) => Py::new(
                py,
                DAGInNode::new(py, id, self.clbits.get(*clbit).unwrap().clone_ref(py)),
            )?
            .into_any(),
            NodeType::ClbitOut(clbit) => Py::new(
                py,
                DAGOutNode::new(py, id, self.clbits.get(*clbit).unwrap().clone_ref(py)),
            )?
            .into_any(),
            NodeType::Operation(packed) => {
                let qargs = self.qargs_cache.intern(packed.qubits_id);
                let cargs = self.cargs_cache.intern(packed.clbits_id);
                Py::new(
                    py,
                    DAGOpNode::new(
                        py,
                        id,
                        packed.op.clone(),
                        self.qubits.map_indices(qargs.as_slice()),
                        self.clbits.map_indices(cargs.as_slice()),
                        packed.params.clone(),
                        packed.extra_attrs.clone(),
                        (packed.qubits_id, packed.clbits_id).into_py(py),
                    ),
                )?
                .into_any()
            }
        };
        Ok(dag_node)
    }
}<|MERGE_RESOLUTION|>--- conflicted
+++ resolved
@@ -2846,11 +2846,7 @@
                     match edge.weight() {
                         Wire::Qubit(qubit) => self.qubits.get(*qubit).unwrap(),
                         Wire::Clbit(clbit) => self.clbits.get(*clbit).unwrap(),
-<<<<<<< HEAD
-                        _ => todo!()
-=======
                         Wire::Var(var) => var,
->>>>>>> ba104f7a
                     },
                 ))
             }
@@ -3669,12 +3665,7 @@
             let wire = self.dag.edge_weight(edge_index).unwrap();
             match wire {
                 Wire::Qubit(index) => Ok(Some(index.0 as usize)),
-<<<<<<< HEAD
-                Wire::Clbit(_) => Ok(None),
-                _ => todo!()
-=======
                 _ => Ok(None),
->>>>>>> ba104f7a
             }
         };
         rustworkx_core::dag_algo::collect_bicolor_runs(&self.dag, filter_fn, color_fn).unwrap()
