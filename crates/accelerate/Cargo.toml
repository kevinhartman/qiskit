--- conflicted
+++ resolved
@@ -19,13 +19,8 @@
 num-traits = "0.2"
 num-complex.workspace = true
 num-bigint = "0.4"
-<<<<<<< HEAD
 rustworkx-core = { git = "https://github.com/Qiskit/rustworkx.git" }
-faer = "0.19.0"
-=======
-rustworkx-core = "0.15"
 faer = "0.19.1"
->>>>>>> 1191fcbc
 itertools = "0.13.0"
 qiskit-circuit.workspace = true
 thiserror.workspace = true
