--- conflicted
+++ resolved
@@ -59,10 +59,8 @@
 version = "0.18.22"
 features = ["macro"]
 
-<<<<<<< HEAD
 [dev-dependencies]
 pyo3 = { workspace = true, features = ["auto-initialize"] }
-=======
+
 [features]
-cache_pygates = ["qiskit-circuit/cache_pygates"]
->>>>>>> fee9f771
+cache_pygates = ["qiskit-circuit/cache_pygates"]