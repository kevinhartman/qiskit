--- conflicted
+++ resolved
@@ -59,12 +59,8 @@
     RZGate,
     SGate,
     SXGate,
-<<<<<<< HEAD
-=======
     SXdgGate,
     SdgGate,
-    U1Gate,
->>>>>>> 62467839
     U2Gate,
     UGate,
     XGate,
